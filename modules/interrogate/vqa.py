import io
import os
import time
import json
import base64
import torch
import transformers
import transformers.dynamic_module_utils
from PIL import Image
from modules import shared, devices, errors, model_quant, sd_models, sd_models_compile


processor = None
model = None
loaded: str = None
quant_args = None
vlm_default = "Alibaba Qwen 2.5 VL 3B"
vlm_models = {
    "Google Gemma 3 4B": "google/gemma-3-4b-it",
    "Google Gemma 3n E2B": "google/gemma-3n-E2B-it", # 1.5GB
    "Google Gemma 3n E4B": "google/gemma-3n-E4B-it", # 1.5GB
    "Alibaba Qwen 2.0 VL 2B": "Qwen/Qwen2-VL-2B-Instruct",
    "Alibaba Qwen 2.5 Omni 3B": "Qwen/Qwen2.5-Omni-3B",
<<<<<<< HEAD
    "Alibaba Qwen 2.5 VL 4B": "Qwen/Qwen2.5-VL-3B-Instruct",
    "Alibaba Qwen 3 VL 2B": "Qwen/Qwen3-VL-2B-Instruct",
    "Alibaba Qwen 3 VL 2B Thinking": "Qwen/Qwen3-VL-2B-Thinking",
    "Alibaba Qwen 3 VL 4B": "Qwen/Qwen3-VL-4B-Instruct",
    "Alibaba Qwen 3 VL 4B Thinking": "Qwen/Qwen3-VL-4B-Thinking",
    "Alibaba Qwen 3 VL 8B": "Qwen/Qwen3-VL-8B-Instruct",
    "Alibaba Qwen 3 VL 8B Thinking": "Qwen/Qwen3-VL-8B-Thinking",
=======
    "Alibaba Qwen 2.5 VL 3B": "Qwen/Qwen2.5-VL-3B-Instruct",
>>>>>>> 512036d2
    "Huggingface Smol VL2 0.5B": "HuggingFaceTB/SmolVLM-500M-Instruct",
    "Huggingface Smol VL2 2B": "HuggingFaceTB/SmolVLM-Instruct",
    "Apple FastVLM 0.5B": "apple/FastVLM-0.5B",
    "Apple FastVLM 1.5B": "apple/FastVLM-1.5B",
    "Apple FastVLM 7B": "apple/FastVLM-7B",
    # "Microsoft Florence 2 Base": "microsoft/Florence-2-base-ft", # 0.5GB
    # "Microsoft Florence 2 Large": "microsoft/Florence-2-large-ft", # 1.5GB
    "Microsoft Florence 2 Base": "florence-community/Florence-2-base-ft", # 0.5GB
    "Microsoft Florence 2 Large": "florence-community/Florence-2-large-ft", # 1.5GB
    #"MiaoshouAI PromptGen 1.5 Base": "MiaoshouAI/Florence-2-base-PromptGen-v1.5@c06a5f02cc6071a5d65ee5d294cf3732d3097540", # 1.1GB
    #"MiaoshouAI PromptGen 1.5 Large": "MiaoshouAI/Florence-2-large-PromptGen-v1.5@28a42440e39c9c32b83f7ae74ec2b3d1540404f0", # 3.3GB
    #"MiaoshouAI PromptGen 2.0 Base": "MiaoshouAI/Florence-2-base-PromptGen-v2.0", # 1.1GB
    #"MiaoshouAI PromptGen 2.0 Large": "MiaoshouAI/Florence-2-large-PromptGen-v2.0", # 3.3GB
    "MiaoshouAI PromptGen 1.5 Base": "Disty0/Florence-2-base-PromptGen-v1.5", # 0.5GB
    "MiaoshouAI PromptGen 1.5 Large": "Disty0/Florence-2-large-PromptGen-v1.5", # 1.5GB
    "MiaoshouAI PromptGen 2.0 Base": "Disty0/Florence-2-base-PromptGen-v2.0", # 0.5GB
    "MiaoshouAI PromptGen 2.0 Large": "Disty0/Florence-2-large-PromptGen-v2.0", # 1.5GB
    "CogFlorence 2.0 Large": "thwri/CogFlorence-2-Large-Freeze", # 1.6GB
    "CogFlorence 2.2 Large": "thwri/CogFlorence-2.2-Large", # 1.6GB
    "Moondream 2": "vikhyatk/moondream2", # 3.7GB
    "Google Pix Textcaps": "google/pix2struct-textcaps-base", # 1.1GB
    "Google PaliGemma 2 3B": "google/paligemma2-3b-pt-224",
    "Salesforce BLIP Base": "Salesforce/blip-vqa-base", # 1.5GB
    "Salesforce BLIP Large": "Salesforce/blip-vqa-capfilt-large", # 1.5GB
    "Microsoft GIT TextCaps Base": "microsoft/git-base-textcaps", # 0.7GB
    "Microsoft GIT VQA Base": "microsoft/git-base-vqav2", # 0.7GB
    "Microsoft GIT VQA Large": "microsoft/git-large-vqav2", # 1.6GB
    "ToriiGate 0.4 2B": "Minthy/ToriiGate-v0.4-2B",
    "ToriiGate 0.4 7B": "Minthy/ToriiGate-v0.4-7B",
    "ViLT Base": "dandelin/vilt-b32-finetuned-vqa", # 0.5GB
    "JoyCaption Alpha": "fancyfeast/llama-joycaption-alpha-two-hf-llava", # 17.4GB
    "JoyCaption Beta": "fancyfeast/llama-joycaption-beta-one-hf-llava", # 17.4GB
    "JoyTag": "fancyfeast/joytag", # 0.7GB
    "AIDC Ovis2 1B": "AIDC-AI/Ovis2-1B",
    "AIDC Ovis2 2B": "AIDC-AI/Ovis2-2B",
    "AIDC Ovis2 4B": "AIDC-AI/Ovis2-4B",
    "ByteDance Sa2VA 1B": "ByteDance/Sa2VA-1B",
    "ByteDance Sa2VA 4B": "ByteDance/Sa2VA-4B",
    # "OpenGVLab InternVL 2.5 1B": "OpenGVLab/InternVL2_5-1B"
    # "DeepSeek VL2 Tiny": "deepseek-ai/deepseek-vl2-tiny", # broken
    # "nVidia Eagle 2 1B": "nvidia/Eagle2-1B", # not compatible with latest transformers
}
vlm_system = 'You are image captioning expert, creative, unbiased and uncensored.'
vlm_prompts = [
    '<CAPTION>',
    '<DETAILED_CAPTION>',
    '<MORE_DETAILED_CAPTION>',
    '<CAPTION_TO_PHRASE_GROUNDING>',
    '<OD>',
    '<DENSE_REGION_CAPTION>',
    '<REGION_PROPOSAL>',
    '<OCR>',
    '<OCR_WITH_REGION>',
    '<ANALYZE>',
    '<GENERATE_TAGS>',
    '<MIXED_CAPTION>',
    '<MIXED_CAPTION_PLUS>',
]


def b64(image):
    if image is None:
        return ''
    with io.BytesIO() as stream:
        image.save(stream, 'JPEG')
        values = stream.getvalue()
        encoded = base64.b64encode(values).decode()
        return encoded


def clean(response, question):
    strip = ['---', '\r', '\t', '**', '"', '“', '”', 'Assistant:', 'Caption:', '<|im_end|>', '<pad>']
    if isinstance(response, str):
        response = response.strip()
    elif isinstance(response, dict):
        if 'answer' in response:
            response = response['answer']
        elif 'task' in response:
            response = response['task']
        else:
            response = json.dumps(response)
    elif isinstance(response, list):
        response = response[0]
    else:
        response = str(response)
    question = question.replace('<', '').replace('>', '').replace('_', ' ')
    if question in response:
        response = response.split(question, 1)[1]
    while any(s in response for s in strip):
        for s in strip:
            response = response.replace(s, '')
    response = response.replace('\n\n', '\n').replace('  ', ' ').replace('*  ', '- ').strip()
    return response


def get_kwargs():
    kwargs = {
        'max_new_tokens': shared.opts.interrogate_vlm_max_length,
        'do_sample': shared.opts.interrogate_vlm_do_sample,
    }
    if shared.opts.interrogate_vlm_num_beams > 0:
        kwargs['num_beams'] = shared.opts.interrogate_vlm_num_beams
    if shared.opts.interrogate_vlm_temperature > 0:
        kwargs['temperature'] = shared.opts.interrogate_vlm_temperature
    if shared.opts.interrogate_vlm_top_k > 0:
        kwargs['top_k'] = shared.opts.interrogate_vlm_top_k
    if shared.opts.interrogate_vlm_top_p > 0:
        kwargs['top_p'] = shared.opts.interrogate_vlm_top_p
    return kwargs


def fastvlm(question: str, image: Image.Image, repo: str = None):
    global processor, model, loaded # pylint: disable=global-statement
    if model is None or loaded != repo:
        shared.log.debug(f'Interrogate load: vlm="{repo}"')
        model = None
        processor = transformers.AutoTokenizer.from_pretrained(repo, trust_remote_code=True)
        model = transformers.AutoModelForCausalLM.from_pretrained(
            repo,
            torch_dtype=devices.dtype,
            # device_map="auto",
            trust_remote_code=True,
            cache_dir=shared.opts.hfcache_dir,
            **quant_args,
        )
        loaded = repo
        devices.torch_gc()
    sd_models.move_model(model, devices.device)
    if len(question) < 2:
        question = "Describe the image."
    question = question.replace('<', '').replace('>', '')
    IMAGE_TOKEN_INDEX = -200  # what the model code looks for
    messages = [{"role": "user", "content": f"<image>\n{question}"}]
    rendered = processor.apply_chat_template(messages, add_generation_prompt=True, tokenize=False)
    pre, post = rendered.split("<image>", 1)
    pre_ids = processor(pre,  return_tensors="pt", add_special_tokens=False).input_ids
    post_ids = processor(post, return_tensors="pt", add_special_tokens=False).input_ids
    img_tok = torch.tensor([[IMAGE_TOKEN_INDEX]], dtype=pre_ids.dtype)
    input_ids = torch.cat([pre_ids, img_tok, post_ids], dim=1)
    input_ids = input_ids.to(devices.device)
    attention_mask = torch.ones_like(input_ids, device=devices.device)
    px = model.get_vision_tower().image_processor(images=image, return_tensors="pt")
    px = px["pixel_values"].to(model.device, dtype=model.dtype)
    with devices.inference_context():
        outputs = model.generate(
            inputs=input_ids,
            attention_mask=attention_mask,
            images=px,
            max_new_tokens=128,
        )
    answer = processor.decode(outputs[0], skip_special_tokens=True)
    return answer


def qwen(question: str, image: Image.Image, repo: str = None, system_prompt: str = None):
    global processor, model, loaded # pylint: disable=global-statement
    if model is None or loaded != repo:
        shared.log.debug(f'Interrogate load: vlm="{repo}"')
        model = None
        if 'Qwen3-VL' in repo or 'Qwen3VL' in repo:
            cls_name = transformers.Qwen3VLForConditionalGeneration
        elif 'Qwen2.5-VL' in repo or 'Qwen2_5_VL' in repo:
            cls_name = transformers.Qwen2_5_VLForConditionalGeneration
        elif 'Qwen2-VL' in repo or 'Qwen2VL' in repo:
            cls_name = transformers.Qwen2VLForConditionalGeneration
        model = cls_name.from_pretrained(
            repo,
            torch_dtype=devices.dtype,
            cache_dir=shared.opts.hfcache_dir,
            **quant_args,
        )
        processor = transformers.AutoProcessor.from_pretrained(repo, cache_dir=shared.opts.hfcache_dir)
        if 'LLM' in shared.opts.cuda_compile:
            model = sd_models_compile.compile_torch(model)
        loaded = repo
        devices.torch_gc()
    sd_models.move_model(model, devices.device)
    question = question.replace('<', '').replace('>', '').replace('_', ' ')
    system_prompt = system_prompt or shared.opts.interrogate_vlm_system
    conversation = [
        {
            "role": "system",
            "content": [{"type": "text", "text": system_prompt}],
        },
        {
            "role": "user",
            "content": [
                {"type": "image", "image": b64(image)},
                {"type": "text", "text": question},
            ],
        }
    ]
    text_prompt = processor.apply_chat_template(conversation, add_generation_prompt=True)
    inputs = processor(text=[text_prompt], images=[image], padding=True, return_tensors="pt")
    inputs = inputs.to(devices.device, devices.dtype)
    output_ids = model.generate(
        **inputs,
        **get_kwargs(),
    )
    generated_ids = [
        output_ids[len(input_ids) :]
        for input_ids, output_ids in zip(inputs.input_ids, output_ids)
    ]
    response = processor.batch_decode(generated_ids, skip_special_tokens=True, clean_up_tokenization_spaces=True)
    return response


def gemma(question: str, image: Image.Image, repo: str = None, system_prompt: str = None):
    global processor, model, loaded # pylint: disable=global-statement
    if model is None or loaded != repo:
        shared.log.debug(f'Interrogate load: vlm="{repo}"')
        model = None
        if '3n' in repo:
            cls = transformers.Gemma3nForConditionalGeneration # pylint: disable=no-member
        else:
            cls = transformers.Gemma3ForConditionalGeneration
        model = cls.from_pretrained(
            repo,
            torch_dtype=devices.dtype,
            cache_dir=shared.opts.hfcache_dir,
            **quant_args,
        )
        if 'LLM' in shared.opts.cuda_compile:
            model = sd_models_compile.compile_torch(model)
        processor = transformers.AutoProcessor.from_pretrained(repo, cache_dir=shared.opts.hfcache_dir)
        loaded = repo
        devices.torch_gc()
    sd_models.move_model(model, devices.device)
    question = question.replace('<', '').replace('>', '').replace('_', ' ')
    system_prompt = system_prompt or shared.opts.interrogate_vlm_system

    system_content = []
    if system_prompt is not None and len(system_prompt) > 4:
        system_content.append({"type": "text", "text": system_prompt})

    user_content = []
    if question is not None and len(question) > 4:
        user_content.append({"type": "text", "text": question})
    if image is not None:
        user_content.append({"type": "image", "image": b64(image)})
    conversation = [
        { "role": "system", "content": system_content},
        { "role": "user", "content": user_content },
    ]
    inputs = processor.apply_chat_template(
        conversation,
        add_generation_prompt=True,
        tokenize=True,
        return_dict=True,
        return_tensors="pt",
    ).to(device=devices.device, dtype=devices.dtype)
    input_len = inputs["input_ids"].shape[-1]
    with devices.inference_context():
        generation = model.generate(
            **inputs,
            **get_kwargs(),
        )
        generation = generation[0][input_len:]
    response = processor.decode(generation, skip_special_tokens=True)
    return response


def paligemma(question: str, image: Image.Image, repo: str = None):
    global processor, model, loaded # pylint: disable=global-statement
    if model is None or loaded != repo:
        shared.log.debug(f'Interrogate load: vlm="{repo}"')
        processor = transformers.PaliGemmaProcessor.from_pretrained(repo, cache_dir=shared.opts.hfcache_dir)
        model = None
        model = transformers.PaliGemmaForConditionalGeneration.from_pretrained(
            repo,
            cache_dir=shared.opts.hfcache_dir,
            torch_dtype=devices.dtype,
        )
        loaded = repo
        devices.torch_gc()
    sd_models.move_model(model, devices.device)
    question = question.replace('<', '').replace('>', '').replace('_', ' ')
    model_inputs = processor(text=question, images=image, return_tensors="pt").to(devices.device, devices.dtype)
    input_len = model_inputs["input_ids"].shape[-1]
    with devices.inference_context():
        generation = model.generate(
            **model_inputs,
            **get_kwargs(),
        )
    generation = generation[0][input_len:]
    response = processor.decode(generation, skip_special_tokens=True)
    return response


def ovis(question: str, image: Image.Image, repo: str = None):
    try:
        import flash_attn # pylint: disable=unused-import
    except Exception:
        shared.log.error(f'Interrogate: vlm="{repo}" flash-attn is not available')
        return ''
    global model, loaded # pylint: disable=global-statement
    if model is None or loaded != repo:
        shared.log.debug(f'Interrogate load: vlm="{repo}"')
        model = None
        model = transformers.AutoModelForCausalLM.from_pretrained(
            repo,
            torch_dtype=devices.dtype,
            multimodal_max_length=32768,
            trust_remote_code=True,
            cache_dir=shared.opts.hfcache_dir,
        )
        loaded = repo
        devices.torch_gc()
    sd_models.move_model(model, devices.device)
    text_tokenizer = model.get_text_tokenizer()
    visual_tokenizer = model.get_visual_tokenizer()
    max_partition = 9
    question = question.replace('<', '').replace('>', '').replace('_', ' ')
    question = f'<image>\n{question}'
    _prompt, input_ids, pixel_values = model.preprocess_inputs(question, [image], max_partition=max_partition)
    attention_mask = torch.ne(input_ids, text_tokenizer.pad_token_id)
    input_ids = input_ids.unsqueeze(0).to(device=model.device)
    attention_mask = attention_mask.unsqueeze(0).to(device=model.device)
    if pixel_values is not None:
        pixel_values = pixel_values.to(dtype=visual_tokenizer.dtype, device=visual_tokenizer.device)
    pixel_values = [pixel_values]
    with devices.inference_context():
        output_ids = model.generate(
            input_ids,
            pixel_values=pixel_values,
            attention_mask=attention_mask,
            repetition_penalty=None,
            eos_token_id=model.generation_config.eos_token_id,
            pad_token_id=text_tokenizer.pad_token_id,
            use_cache=True,
            **get_kwargs())
        response = text_tokenizer.decode(output_ids[0], skip_special_tokens=True)
        print(f'Output:\n{response}')
    return response


def smol(question: str, image: Image.Image, repo: str = None, system_prompt: str = None):
    global processor, model, loaded # pylint: disable=global-statement
    if model is None or loaded != repo:
        shared.log.debug(f'Interrogate load: vlm="{repo}"')
        model = None
        model = transformers.AutoModelForVision2Seq.from_pretrained(
            repo,
            cache_dir=shared.opts.hfcache_dir,
            torch_dtype=devices.dtype,
            **quant_args,
            )
        processor = transformers.AutoProcessor.from_pretrained(repo, cache_dir=shared.opts.hfcache_dir)
        if 'LLM' in shared.opts.cuda_compile:
            model = sd_models_compile.compile_torch(model)
        loaded = repo
        devices.torch_gc()
    sd_models.move_model(model, devices.device)
    question = question.replace('<', '').replace('>', '').replace('_', ' ')
    system_prompt = system_prompt or shared.opts.interrogate_vlm_system
    conversation = [
        {
            "role": "system",
            "content": [{"type": "text", "text": system_prompt}],
        },
        {
            "role": "user",
            "content": [
                {"type": "image", "image": b64(image)},
                {"type": "text", "text": question},
            ],
        }
    ]
    text_prompt = processor.apply_chat_template(conversation, add_generation_prompt=True)
    inputs = processor(text=text_prompt, images=[image], padding=True, return_tensors="pt")
    inputs = inputs.to(devices.device, devices.dtype)
    output_ids = model.generate(
        **inputs,
        **get_kwargs(),
    )
    response = processor.batch_decode(output_ids,skip_special_tokens=True)
    return response


def git(question: str, image: Image.Image, repo: str = None):
    global processor, model, loaded # pylint: disable=global-statement
    if model is None or loaded != repo:
        shared.log.debug(f'Interrogate load: vlm="{repo}"')
        model = None
        model = transformers.GitForCausalLM.from_pretrained(
            repo,
            torch_dtype=devices.dtype,
            cache_dir=shared.opts.hfcache_dir,
        )
        processor = transformers.GitProcessor.from_pretrained(repo, cache_dir=shared.opts.hfcache_dir)
        loaded = repo
        devices.torch_gc()
    sd_models.move_model(model, devices.device)
    pixel_values = processor(images=image, return_tensors="pt").pixel_values
    git_dict = {}
    git_dict['pixel_values'] = pixel_values.to(devices.device, devices.dtype)
    if len(question) > 0:
        input_ids = processor(text=question, add_special_tokens=False).input_ids
        input_ids = [processor.tokenizer.cls_token_id] + input_ids
        input_ids = torch.tensor(input_ids).unsqueeze(0)
        git_dict['input_ids'] = input_ids.to(devices.device)
    with devices.inference_context():
        generated_ids = model.generate(**git_dict)
    response = processor.batch_decode(generated_ids, skip_special_tokens=True)[0]
    return response


def blip(question: str, image: Image.Image, repo: str = None):
    global processor, model, loaded # pylint: disable=global-statement
    if model is None or loaded != repo:
        shared.log.debug(f'Interrogate load: vlm="{repo}"')
        model = None
        model = transformers.BlipForQuestionAnswering.from_pretrained(
            repo,
            torch_dtype=devices.dtype,
            cache_dir=shared.opts.hfcache_dir,
        )
        processor = transformers.BlipProcessor.from_pretrained(repo, cache_dir=shared.opts.hfcache_dir)
        loaded = repo
        devices.torch_gc()
    sd_models.move_model(model, devices.device)
    inputs = processor(image, question, return_tensors="pt")
    inputs = inputs.to(devices.device, devices.dtype)
    with devices.inference_context():
        outputs = model.generate(**inputs)
    response = processor.decode(outputs[0], skip_special_tokens=True)
    return response


def vilt(question: str, image: Image.Image, repo: str = None):
    global processor, model, loaded # pylint: disable=global-statement
    if model is None or loaded != repo:
        shared.log.debug(f'Interrogate load: vlm="{repo}"')
        model = None
        model = transformers.ViltForQuestionAnswering.from_pretrained(
            repo,
            torch_dtype=devices.dtype,
            cache_dir=shared.opts.hfcache_dir,
        )
        processor = transformers.ViltProcessor.from_pretrained(repo, cache_dir=shared.opts.hfcache_dir)
        loaded = repo
        devices.torch_gc()
    sd_models.move_model(model, devices.device)
    inputs = processor(image, question, return_tensors="pt")
    inputs = inputs.to(devices.device)
    with devices.inference_context():
        outputs = model(**inputs)
    logits = outputs.logits
    idx = logits.argmax(-1).item()
    response = model.config.id2label[idx]
    return response


def pix(question: str, image: Image.Image, repo: str = None):
    global processor, model, loaded # pylint: disable=global-statement
    if model is None or loaded != repo:
        shared.log.debug(f'Interrogate load: vlm="{repo}"')
        model = None
        model = transformers.Pix2StructForConditionalGeneration.from_pretrained(
            repo,
            torch_dtype=devices.dtype,
            cache_dir=shared.opts.hfcache_dir,
        )
        processor = transformers.Pix2StructProcessor.from_pretrained(repo, cache_dir=shared.opts.hfcache_dir)
        loaded = repo
        devices.torch_gc()
    sd_models.move_model(model, devices.device)
    if len(question) > 0:
        inputs = processor(images=image, text=question, return_tensors="pt").to(devices.device)
    else:
        inputs = processor(images=image, return_tensors="pt").to(devices.device)
    with devices.inference_context():
        outputs = model.generate(**inputs)
    response = processor.decode(outputs[0], skip_special_tokens=True)
    return response


def moondream(question: str, image: Image.Image, repo: str = None):
    global processor, model, loaded # pylint: disable=global-statement
    if model is None or loaded != repo:
        shared.log.debug(f'Interrogate load: vlm="{repo}"')
        model = None
        model = transformers.AutoModelForCausalLM.from_pretrained(
            repo,
            revision="2025-06-21",
            trust_remote_code=True,
            torch_dtype=devices.dtype,
            cache_dir=shared.opts.hfcache_dir,
        )
        processor = transformers.AutoTokenizer.from_pretrained(repo, cache_dir=shared.opts.hfcache_dir)
        loaded = repo
        model.eval()
        devices.torch_gc()
    sd_models.move_model(model, devices.device)
    question = question.replace('<', '').replace('>', '').replace('_', ' ')
    encoded = model.encode_image(image)
    with devices.inference_context():
        if question == 'CAPTION':
            response = model.caption(image, length="short")['caption']
        elif question == 'DETAILED CAPTION':
            response = model.caption(image, length="normal")['caption']
        elif question == 'MORE DETAILED CAPTION':
            response = model.caption(image, length="long")['caption']
        else:
            response = model.answer_question(encoded, question, processor)['answer']
        # model.detect(image, "face")
        # model.point(image, "person")
        # model.detect_gaze(image)
    return response


def florence(question: str, image: Image.Image, repo: str = None, revision: str = None):
    global processor, model, loaded # pylint: disable=global-statement
    _get_imports = transformers.dynamic_module_utils.get_imports

    def get_imports(f):
        R = _get_imports(f)
        if "flash_attn" in R:
            R.remove("flash_attn") # flash_attn is optional
        return R

    revision = None
    if '@' in repo:
        repo, revision = repo.split('@')
    if model is None or loaded != repo:
        shared.log.debug(f'Interrogate load: vlm="{repo}" path="{shared.opts.hfcache_dir}"')
        transformers.dynamic_module_utils.get_imports = get_imports
        model = None
        """
        model = transformers.AutoModelForCausalLM.from_pretrained(
            repo,
            trust_remote_code=True,
            revision=revision,
            torch_dtype=devices.dtype,
            cache_dir=shared.opts.hfcache_dir,
            **quant_args,
        )
        """
        model = transformers.Florence2ForConditionalGeneration.from_pretrained(
            repo,
            dtype=torch.bfloat16,
            revision=revision,
            torch_dtype=devices.dtype,
            cache_dir=shared.opts.hfcache_dir,
            **quant_args,
        )
        processor = transformers.AutoProcessor.from_pretrained(repo, trust_remote_code=True, revision=revision, cache_dir=shared.opts.hfcache_dir)
        transformers.dynamic_module_utils.get_imports = _get_imports
        loaded = repo
        model.eval()
        devices.torch_gc()
    sd_models.move_model(model, devices.device)
    if question.startswith('<'):
        task = question.split('>', 1)[0] + '>'
    else:
        task = '<MORE_DETAILED_CAPTION>'
    inputs = processor(text=task, images=image, return_tensors="pt")
    input_ids = inputs['input_ids'].to(devices.device)
    pixel_values = inputs['pixel_values'].to(devices.device, devices.dtype)
    with devices.inference_context():
        generated_ids = model.generate(
            input_ids=input_ids,
            pixel_values=pixel_values,
            **get_kwargs()
        )
        generated_text = processor.batch_decode(generated_ids, skip_special_tokens=False)[0]
        response = processor.post_process_generation(generated_text, task="task", image_size=(image.width, image.height))
    return response


def sa2(question: str, image: Image.Image, repo: str = None):
    global processor, model, loaded # pylint: disable=global-statement
    if model is None or loaded != repo:
        model = None
        model = transformers.AutoModel.from_pretrained(
            repo,
            torch_dtype=devices.dtype,
            low_cpu_mem_usage=True,
            use_flash_attn=False,
            trust_remote_code=True)
        model = model.eval()
        processor = transformers.AutoTokenizer.from_pretrained(
            repo,
            trust_remote_code=True,
            use_fast=False,
        )
        loaded = repo
        devices.torch_gc()
    sd_models.move_model(model, devices.device)
    if question.startswith('<'):
        task = question.split('>', 1)[0] + '>'
    else:
        task = '<MORE_DETAILED_CAPTION>'
    input_dict = {
        'image': image,
        'text': f'<image>{task}',
        'past_text': '',
        'mask_prompts': None,
        'tokenizer': processor,
        }
    return_dict = model.predict_forward(**input_dict)
    response = return_dict["prediction"] # the text format answer
    return response


def interrogate(question:str='', system_prompt:str=None, prompt:str=None, image:Image.Image=None, model_name:str=None, quiet:bool=False):
    global quant_args # pylint: disable=global-statement
    jobid = shared.state.begin('Interrogate LLM')
    t0 = time.time()
    if quant_args is None:
        quant_args = model_quant.create_config(module='LLM')
    model_name = model_name or shared.opts.interrogate_vlm_model
    if isinstance(image, list):
        image = image[0] if len(image) > 0 else None
    if isinstance(image, dict) and 'name' in image:
        image = Image.open(image['name'])
    if isinstance(image, Image.Image):
        if image.width > 768 or image.height > 768:
            image.thumbnail((768, 768), Image.Resampling.LANCZOS)
        if image.mode != 'RGB':
            image = image.convert('RGB')
    if prompt is not None and len(prompt) > 0:
        question = prompt
    if len(question) < 2:
        question = "Describe the image."

    """
    if shared.sd_loaded:
        from modules.sd_models import apply_balanced_offload # prevent circular import
        apply_balanced_offload(shared.sd_model)
    """

    from modules import modelloader
    modelloader.hf_login()

    try:
        if model_name is None:
            shared.log.error(f'Interrogate: type=vlm model="{model_name}" no model selected')
            return ''
        vqa_model = vlm_models.get(model_name, None)
        if vqa_model is None:
            shared.log.error(f'Interrogate: type=vlm model="{model_name}" unknown')
            return ''
        # if image is None:
        #     shared.log.error(f'Interrogate: type=vlm model="{model_name}" no input image')
        #     return ''

        if 'git' in vqa_model.lower():
            answer = git(question, image, vqa_model)
        elif 'vilt' in vqa_model.lower():
            answer = vilt(question, image, vqa_model)
        elif 'blip' in vqa_model.lower():
            answer = blip(question, image, vqa_model)
        elif 'pix' in vqa_model.lower():
            answer = pix(question, image, vqa_model)
        elif 'moondream2' in vqa_model.lower():
            answer = moondream(question, image, vqa_model)
        elif 'florence' in vqa_model.lower():
            answer = florence(question, image, vqa_model)
        elif 'qwen' in vqa_model.lower() or 'torii' in vqa_model.lower():
            answer = qwen(question, image, vqa_model, system_prompt)
        elif 'smol' in vqa_model.lower():
            answer = smol(question, image, vqa_model, system_prompt)
        elif 'joytag' in vqa_model.lower():
            from modules.interrogate import joytag
            answer = joytag.predict(image)
        elif 'joycaption' in vqa_model.lower():
            from modules.interrogate import joycaption
            answer = joycaption.predict(question, image, vqa_model)
        elif 'deepseek' in vqa_model.lower():
            from modules.interrogate import deepseek
            answer = deepseek.predict(question, image, vqa_model)
        elif 'paligemma' in vqa_model.lower():
            answer = paligemma(question, image, vqa_model)
        elif 'gemma' in vqa_model.lower():
            answer = gemma(question, image, vqa_model, system_prompt)
        elif 'ovis' in vqa_model.lower():
            answer = ovis(question, image, vqa_model)
        elif 'sa2' in vqa_model.lower():
            answer = sa2(question, image, vqa_model)
        elif 'fastvlm' in vqa_model.lower():
            answer = fastvlm(question, image, vqa_model)
        else:
            answer = 'unknown model'
    except Exception as e:
        errors.display(e, 'VQA')
        answer = 'error'

    if shared.opts.interrogate_offload and model is not None:
        sd_models.move_model(model, devices.cpu, force=True)
    devices.torch_gc(force=True, reason='vqa')
    answer = clean(answer, question)
    t1 = time.time()
    if not quiet:
        shared.log.debug(f'Interrogate: type=vlm model="{model_name}" repo="{vqa_model}" args={get_kwargs()} time={t1-t0:.2f}')
    shared.state.end(jobid)
    return answer


def batch(model_name, system_prompt, batch_files, batch_folder, batch_str, question, prompt, write, append, recursive):
    class BatchWriter:
        def __init__(self, folder, mode='w'):
            self.folder = folder
            self.csv = None
            self.file = None
            self.mode = mode

        def add(self, file, prompt):
            txt_file = os.path.splitext(file)[0] + ".txt"
            if self.mode == 'a':
                prompt = '\n' + prompt
            with open(os.path.join(self.folder, txt_file), self.mode, encoding='utf-8') as f:
                f.write(prompt)

        def close(self):
            if self.file is not None:
                self.file.close()

    files = []
    if batch_files is not None:
        files += [f.name for f in batch_files]
    if batch_folder is not None:
        files += [f.name for f in batch_folder]
    if batch_str is not None and len(batch_str) > 0 and os.path.exists(batch_str) and os.path.isdir(batch_str):
        from modules.files_cache import list_files
        files += list(list_files(batch_str, ext_filter=['.png', '.jpg', '.jpeg', '.webp', '.jxl'], recursive=recursive))
    if len(files) == 0:
        shared.log.warning('Interrogate batch: type=vlm no images')
        return ''
    jobid = shared.state.begin('Interrogate batch')
    prompts = []
    if write:
        mode = 'w' if not append else 'a'
        writer = BatchWriter(os.path.dirname(files[0]), mode=mode)
    orig_offload = shared.opts.interrogate_offload
    shared.opts.interrogate_offload = False
    import rich.progress as rp
    pbar = rp.Progress(rp.TextColumn('[cyan]Caption:'), rp.BarColumn(), rp.MofNCompleteColumn(), rp.TaskProgressColumn(), rp.TimeRemainingColumn(), rp.TimeElapsedColumn(), rp.TextColumn('[cyan]{task.description}'), console=shared.console)
    with pbar:
        task = pbar.add_task(total=len(files), description='starting...')
        for file in files:
            pbar.update(task, advance=1, description=file)
            try:
                if shared.state.interrupted:
                    break
                image = Image.open(file)
                prompt = interrogate(question, system_prompt, prompt, image, model_name, quiet=True)
                prompts.append(prompt)
                if write:
                    writer.add(file, prompt)
            except Exception as e:
                shared.log.error(f'Interrogate batch: {e}')
    if write:
        writer.close()
    shared.opts.interrogate_offload = orig_offload
    shared.state.end(jobid)
    return '\n\n'.join(prompts)<|MERGE_RESOLUTION|>--- conflicted
+++ resolved
@@ -21,17 +21,13 @@
     "Google Gemma 3n E4B": "google/gemma-3n-E4B-it", # 1.5GB
     "Alibaba Qwen 2.0 VL 2B": "Qwen/Qwen2-VL-2B-Instruct",
     "Alibaba Qwen 2.5 Omni 3B": "Qwen/Qwen2.5-Omni-3B",
-<<<<<<< HEAD
-    "Alibaba Qwen 2.5 VL 4B": "Qwen/Qwen2.5-VL-3B-Instruct",
+    "Alibaba Qwen 2.5 VL 3B": "Qwen/Qwen2.5-VL-3B-Instruct",
     "Alibaba Qwen 3 VL 2B": "Qwen/Qwen3-VL-2B-Instruct",
     "Alibaba Qwen 3 VL 2B Thinking": "Qwen/Qwen3-VL-2B-Thinking",
     "Alibaba Qwen 3 VL 4B": "Qwen/Qwen3-VL-4B-Instruct",
     "Alibaba Qwen 3 VL 4B Thinking": "Qwen/Qwen3-VL-4B-Thinking",
     "Alibaba Qwen 3 VL 8B": "Qwen/Qwen3-VL-8B-Instruct",
     "Alibaba Qwen 3 VL 8B Thinking": "Qwen/Qwen3-VL-8B-Thinking",
-=======
-    "Alibaba Qwen 2.5 VL 3B": "Qwen/Qwen2.5-VL-3B-Instruct",
->>>>>>> 512036d2
     "Huggingface Smol VL2 0.5B": "HuggingFaceTB/SmolVLM-500M-Instruct",
     "Huggingface Smol VL2 2B": "HuggingFaceTB/SmolVLM-Instruct",
     "Apple FastVLM 0.5B": "apple/FastVLM-0.5B",
