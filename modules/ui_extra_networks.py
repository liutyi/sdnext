import io
import re
import time
import json
import html
import base64
import os.path
import urllib.parse
import threading
from datetime import datetime
from types import SimpleNamespace
from pathlib import Path
from html.parser import HTMLParser
from collections import OrderedDict
import gradio as gr
from PIL import Image
from starlette.responses import FileResponse, JSONResponse
<<<<<<< HEAD
from modules import paths, shared, scripts, files_cache, errors
=======
from modules import paths, shared, scripts, modelloader, errors
>>>>>>> ed9d3d93
from modules.ui_components import ToolButton
import modules.ui_symbols as symbols


allowed_dirs = []
<<<<<<< HEAD
dir_timestamps = {}
=======
>>>>>>> ed9d3d93
refresh_time = 0
extra_pages = shared.extra_networks
debug = shared.log.trace if os.environ.get('SD_EN_DEBUG', None) is not None else lambda *args, **kwargs: None
debug('Trace: EN')
card_full = '''
    <div class='card' onclick={card_click} title='{name}' data-tab='{tabname}' data-page='{page}' data-name='{name}' data-filename='{filename}' data-tags='{tags}' data-mtime='{mtime}' data-size='{size}' data-search='{search}'>
        <div class='overlay'>
            <div class='tags'></div>
            <div class='name'>{title}</div>
        </div>
        <div class='actions'>
            <span class='details' title="Get details" onclick="showCardDetails(event)">&#x1f6c8;</span>
            <div class='additional'><ul></ul></div>
        </div>
        <img class='preview' src='{preview}' style='width: {width}px; height: {height}px; object-fit: {fit}' loading='lazy'></img>
    </div>
'''
card_list = '''
    <div class='card card-list' onclick={card_click} title='{name}' data-tab='{tabname}' data-page='{page}' data-name='{name}' data-filename='{filename}' data-tags='{tags}' data-mtime='{mtime}' data-size='{size}' data-search='{search}'>
        <div style='display: flex'>
            <span class='details' title="Get details" onclick="showCardDetails(event)">&#x1f6c8;</span>&nbsp;
            <div class='name'>{title}</div>&nbsp;
            <div class='tags tags-list'></div>
        </div>
    </div>
'''


def init_api(app):

    def fetch_file(filename: str = ""):
        if not os.path.exists(filename):
            return JSONResponse({ "error": f"file {filename}: not found" }, status_code=404)
        if filename.startswith('html/') or filename.startswith('models/'):
            return FileResponse(filename, headers={"Accept-Ranges": "bytes"})
        if not any(Path(folder).absolute() in Path(filename).absolute().parents for folder in allowed_dirs):
            return JSONResponse({ "error": f"file {filename}: must be in one of allowed directories" }, status_code=403)
        if os.path.splitext(filename)[1].lower() not in (".png", ".jpg", ".jpeg", ".webp"):
            return JSONResponse({"error": f"file {filename}: not an image file"}, status_code=403)
        return FileResponse(filename, headers={"Accept-Ranges": "bytes"})

    def get_metadata(page: str = "", item: str = ""):
        page = next(iter([x for x in shared.extra_networks if x.name == page]), None)
        if page is None:
            return JSONResponse({ 'metadata': 'none' })
        metadata = page.metadata.get(item, 'none')
        if metadata is None:
            metadata = ''
        # shared.log.debug(f"Extra networks metadata: page='{page}' item={item} len={len(metadata)}")
        return JSONResponse({"metadata": metadata})

    def get_info(page: str = "", item: str = ""):
        page = next(iter([x for x in get_pages() if x.name == page]), None)
        if page is None:
            return JSONResponse({ 'info': 'none' })
        item = next(iter([x for x in page.items if x['name'] == item]), None)
        if item is None:
            return JSONResponse({ 'info': 'none' })
        info = page.find_info(item['filename'])
        if info is None:
            info = {}
        # shared.log.debug(f"Extra networks info: page='{page.name}' item={item['name']} len={len(info)}")
        return JSONResponse({"info": info})

    def get_desc(page: str = "", item: str = ""):
        page = next(iter([x for x in get_pages() if x.name == page]), None)
        if page is None:
            return JSONResponse({ 'description': 'none' })
        item = next(iter([x for x in page.items if x['name'] == item]), None)
        if item is None:
            return JSONResponse({ 'description': 'none' })
        desc = page.find_description(item['filename'])
        if desc is None:
            desc = ''
        # shared.log.debug(f"Extra networks desc: page='{page.name}' item={item['name']} len={len(desc)}")
        return JSONResponse({"description": desc})

    app.add_api_route("/sd_extra_networks/thumb", fetch_file, methods=["GET"])
    app.add_api_route("/sd_extra_networks/metadata", get_metadata, methods=["GET"])
    app.add_api_route("/sd_extra_networks/info", get_info, methods=["GET"])
    app.add_api_route("/sd_extra_networks/description", get_desc, methods=["GET"])


class ExtraNetworksPage:
    def __init__(self, title):
        self.title = title
        self.name = title.lower()
        self.allow_negative_prompt = False
        self.metadata = {}
        self.info = {}
        self.html = ''
        self.items = []
        self.missing_thumbs = []
        self.refresh_time = 0
        self.page_time = 0
        self.list_time = 0
        self.info_time = 0
        self.desc_time = 0
        self.dirs = {}
        self.view = shared.opts.extra_networks_view
        self.card = card_full if shared.opts.extra_networks_view == 'gallery' else card_list

    def refresh(self):
        pass

    def create_xyz_grid(self):
        xyz_grid = [x for x in scripts.scripts_data if x.script_class.__module__ == "xyz_grid.py"][0].module

        def add_prompt(p, opt, x):
            for item in [x for x in self.items if x["name"] == opt]:
                try:
                    p.prompt = f'{p.prompt} {eval(item["prompt"])}' # pylint: disable=eval-used
                except Exception as e:
                    shared.log.error(f'Cannot evaluate extra network prompt: {item["prompt"]} {e}')

        if not any(self.title in x.label for x in xyz_grid.axis_options):
            if self.title == 'Model':
                return
            opt = xyz_grid.AxisOption(f"[Network] {self.title}", str, add_prompt, choices=lambda: [x["name"] for x in self.items])
            xyz_grid.axis_options.append(opt)

    def link_preview(self, filename):
        quoted_filename = urllib.parse.quote(filename.replace('\\', '/'))
        mtime = os.path.getmtime(filename)
        preview = f"./sd_extra_networks/thumb?filename={quoted_filename}&mtime={mtime}"
        return preview

<<<<<<< HEAD
    def search_terms_from_path(self, filename):
        return filename.replace('\\', '/')

    def is_empty(self, folder):
        return any(files_cache.list_files(folder, ext_filter=['.ckpt', '.safetensors', '.pt', '.json']))
=======
    def is_empty(self, folder):
        for f in shared.listdir(folder):
            _fn, ext = os.path.splitext(f)
            if ext.lower() in ['.ckpt', '.safetensors', '.pt', '.json'] or os.path.isdir(os.path.join(folder, f)):
                return False
        return True
>>>>>>> ed9d3d93

    def create_thumb(self):
        debug(f'EN create-thumb: {self.name}')
        created = 0
        for f in self.missing_thumbs:
            if not os.path.exists(f):
                continue
            fn, _ext = os.path.splitext(f)
            fn = fn.replace('.preview', '')
            fn = f'{fn}.thumb.jpg'
            if os.path.exists(fn):
                continue
            img = None
            try:
                img = Image.open(f)
            except Exception:
                img = None
                shared.log.warning(f'Extra network removing invalid image: {f}')
            try:
                if img is None:
                    img = None
                    os.remove(f)
                elif img.width > 1024 or img.height > 1024 or os.path.getsize(f) > 65536:
                    img = img.convert('RGB')
                    img.thumbnail((512, 512), Image.Resampling.HAMMING)
                    img.save(fn, quality=50)
                    img.close()
                    created += 1
            except Exception as e:
                shared.log.warning(f'Extra network error creating thumbnail: {f} {e}')
        if created > 0:
            shared.log.info(f"Extra network thumbnails: {self.name} created={created}")
            self.missing_thumbs.clear()

    def create_items(self, tabname):
        if self.refresh_time is not None and self.refresh_time > refresh_time: # cached results
            return
        t0 = time.time()
        try:
            self.items = list(self.list_items())
            self.refresh_time = time.time()
        except Exception as e:
            self.items = []
            shared.log.error(f'Extra networks error listing items: class={self.__class__.__name__} tab={tabname} {e}')
        for item in self.items:
            if item is None:
                continue
            self.metadata[item["name"]] = item.get("metadata", {})
        t1 = time.time()
        debug(f'EN create-items: page={self.name} items={len(self.items)} time={t1-t0:.2f}')
        self.list_time += t1-t0


    def create_page(self, tabname, skip = False):
        debug(f'EN create-page: {self.name}')
        if self.page_time > refresh_time and len(self.html) > 0: # cached page
            return self.html
        self_name_id = self.name.replace(" ", "_")
        if skip:
            return f"<div id='{tabname}_{self_name_id}_subdirs' class='extra-network-subdirs'></div><div id='{tabname}_{self_name_id}_cards' class='extra-network-cards'>Extra network page not ready<br>Click refresh to try again</div>"
        subdirs = {}
        allowed_folders = [os.path.abspath(x) for x in self.allowed_directories_for_previews()]
<<<<<<< HEAD
        for parentdir, dirs in {d: files_cache.walk(d, cached=True, recurse=files_cache.not_hidden) for d in allowed_folders}.items():
            for tgt in dirs:
                tgt = tgt.path
=======
        for parentdir, dirs in {d: modelloader.directory_list(d) for d in allowed_folders}.items():
            for tgt in dirs.keys():
>>>>>>> ed9d3d93
                if os.path.join(paths.models_path, 'Reference') in tgt:
                    subdirs['Reference'] = 1
                if shared.backend == shared.Backend.DIFFUSERS and shared.opts.diffusers_dir in tgt:
                    subdirs[os.path.basename(shared.opts.diffusers_dir)] = 1
                if 'models--' in tgt:
                    continue
                subdir = tgt[len(parentdir):].replace("\\", "/")
                while subdir.startswith("/"):
                    subdir = subdir[1:]
<<<<<<< HEAD
                if not subdir:
                    continue
                # if not self.is_empty(tgt):
                subdirs[subdir] = 1
=======
                # if not self.is_empty(tgt):
                if not subdir.startswith("."):
                    subdirs[subdir] = 1
>>>>>>> ed9d3d93
        debug(f"Extra networks: page='{self.name}' subfolders={list(subdirs)}")
        subdirs = OrderedDict(sorted(subdirs.items()))
        if self.name == 'model':
            subdirs['Reference'] = 1
            subdirs[os.path.basename(shared.opts.diffusers_dir)] = 1
            subdirs.move_to_end(os.path.basename(shared.opts.diffusers_dir))
            subdirs.move_to_end('Reference')
        if self.name == 'style' and shared.opts.extra_networks_styles:
            subdirs['built-in'] = 1
        subdirs_html = "<button class='lg secondary gradio-button custom-button search-all' onclick='extraNetworksSearchButton(event)'>All</button><br>"
        subdirs_html += "".join([f"<button class='lg secondary gradio-button custom-button' onclick='extraNetworksSearchButton(event)'>{html.escape(subdir)}</button><br>" for subdir in subdirs if subdir != ''])
        self.html = ''
        self.create_items(tabname)
        self.create_xyz_grid()
        htmls = []
        if len(self.items) > 0 and self.items[0].get('mtime', None) is not None:
            self.items.sort(key=lambda x: x["mtime"], reverse=True)
        for item in self.items:
            htmls.append(self.create_html(item, tabname))
        self.html += ''.join(htmls)
        self.page_time = time.time()
        if len(subdirs_html) > 0 or len(self.html) > 0:
            self.html = f"<div id='{tabname}_{self_name_id}_subdirs' class='extra-network-subdirs'>{subdirs_html}</div><div id='{tabname}_{self_name_id}_cards' class='extra-network-cards'>{self.html}</div>"
        else:
            return ''
        shared.log.debug(f"Extra networks: page='{self.name}' items={len(self.items)} subfolders={len(subdirs)} tab={tabname} folders={self.allowed_directories_for_previews()} list={self.list_time:.2f} desc={self.desc_time:.2f} info={self.info_time:.2f} workers={shared.max_workers}")
        if len(self.missing_thumbs) > 0:
            threading.Thread(target=self.create_thumb).start()
        return self.html

    def list_items(self):
        raise NotImplementedError

    def allowed_directories_for_previews(self):
        return []

    def create_html(self, item, tabname):
        try:
            args = {
                "tabname": tabname,
                "page": self.name,
                "name": item["name"],
                "title": os.path.basename(item["name"].replace('_', ' ')),
                "filename": item["filename"],
                "tags": '|'.join([item.get("tags")] if isinstance(item.get("tags", {}), str) else list(item.get("tags", {}).keys())),
                "preview": html.escape(item.get("preview", self.link_preview('html/card-no-preview.png'))),
                "width": shared.opts.extra_networks_card_size,
                "height": shared.opts.extra_networks_card_size if shared.opts.extra_networks_card_square else 'auto',
                "fit": shared.opts.extra_networks_card_fit,
                "prompt": item.get("prompt", None),
                "search": item.get("search_term", ""),
                "description": item.get("description") or "",
                "card_click": item.get("onclick", '"' + html.escape(f'return cardClicked({item.get("prompt", None)}, {"true" if self.allow_negative_prompt else "false"})') + '"'),
                "mtime": item.get("mtime", 0),
                "size": item.get("size", 0),
            }
            alias = item.get("alias", None)
            if alias is not None:
                args['title'] += f'\nAlias: {alias}'
            return self.card.format(**args)
        except Exception as e:
            shared.log.error(f'Extra networks item error: page={tabname} item={item["name"]} {e}')
            return ""

    def find_preview_file(self, path):
<<<<<<< HEAD
        exts = ["jpg", "jpeg", "png", "webp", "tiff", "jp2"]
=======
>>>>>>> ed9d3d93
        if path is None:
            return 'html/card-no-preview.png'
        if shared.opts.diffusers_dir in path:
            path = os.path.relpath(path, shared.opts.diffusers_dir)
            ref = os.path.join('models', 'Reference')
            fn = os.path.join(ref, path.replace('models--', '').replace('\\', '/').split('/')[0])
<<<<<<< HEAD
            files = list(files_cache.list_files(ref, ext_filter=exts, recursive=False))
        else:
            files = list(files_cache.list_files(os.path.dirname(path), ext_filter=exts, recursive=False))
            fn = os.path.splitext(path)[0]
=======
            files = shared.listdir(ref)
        else:
            files = shared.listdir(os.path.dirname(path))
            fn = os.path.splitext(path)[0]
        exts = ["jpg", "jpeg", "png", "webp", "tiff", "jp2"]
>>>>>>> ed9d3d93
        for file in [f'{fn}{mid}{ext}' for ext in exts for mid in ['.thumb.', '.', '.preview.']]:
            if file in files:
                if 'Reference' not in file and '.thumb.' not in file:
                    self.missing_thumbs.append(file)
                return file
        return 'html/card-no-preview.png'

    def find_preview(self, path):
        preview_file = self.find_preview_file(path)
        return self.link_preview(preview_file)

    def find_description(self, path, info=None):
        t0 = time.time()
        class HTMLFilter(HTMLParser):
            text = ""
            def handle_data(self, data):
                self.text += data
            def handle_endtag(self, tag):
                if tag == 'p':
                    self.text += '\n'

        fn = os.path.splitext(path)[0] + '.txt'
<<<<<<< HEAD
        if os.path.exists(fn):
=======
        if fn in shared.listdir(os.path.dirname(path)):
>>>>>>> ed9d3d93
            try:
                with open(fn, "r", encoding="utf-8", errors="replace") as f:
                    txt = f.read()
                    txt = re.sub('[<>]', '', txt)
                    return txt
            except OSError:
                pass
        if info is None:
            info = self.find_info(path)
        desc = info.get('description', '') or ''
        f = HTMLFilter()
        f.feed(desc)
        t1 = time.time()
        self.desc_time += t1-t0
        return f.text

    def find_info(self, path):
        fn = os.path.splitext(path)[0] + '.json'
        data = {}
<<<<<<< HEAD
        if os.path.exists(fn):
=======
        if fn in shared.listdir(os.path.dirname(path)):
>>>>>>> ed9d3d93
            t0 = time.time()
            data = shared.readfile(fn, silent=True)
            if type(data) is list:
                data = data[0]
            t1 = time.time()
            self.info_time += t1-t0
        return data


def initialize():
    shared.extra_networks.clear()


def register_page(page: ExtraNetworksPage):
    # registers extra networks page for the UI; recommend doing it in on_before_ui() callback for extensions
    debug(f'EN register-page: {page}')
    if page in shared.extra_networks:
        debug(f'EN register-page: {page} already registered')
        return
    shared.extra_networks.append(page)
    # allowed_dirs.clear()
    # for pg in shared.extra_networks:
    for folder in page.allowed_directories_for_previews():
        if folder not in allowed_dirs:
            allowed_dirs.append(os.path.abspath(folder))


def register_pages():
    from modules.ui_extra_networks_textual_inversion import ExtraNetworksPageTextualInversion
    from modules.ui_extra_networks_hypernets import ExtraNetworksPageHypernetworks
    from modules.ui_extra_networks_checkpoints import ExtraNetworksPageCheckpoints
    from modules.ui_extra_networks_styles import ExtraNetworksPageStyles
    from modules.ui_extra_networks_vae import ExtraNetworksPageVAEs
    debug('EN register-pages')
    register_page(ExtraNetworksPageCheckpoints())
    register_page(ExtraNetworksPageStyles())
    register_page(ExtraNetworksPageTextualInversion())
    register_page(ExtraNetworksPageHypernetworks())
    register_page(ExtraNetworksPageVAEs())


def get_pages(title=None):
    pages = []
    if 'All' in shared.opts.extra_networks:
        pages = shared.extra_networks
    else:
        titles = [page.title for page in shared.extra_networks]
        if title is None:
            for page in shared.opts.extra_networks:
                try:
                    idx = titles.index(page)
                    pages.append(shared.extra_networks[idx])
                except ValueError:
                    continue
        else:
            try:
                idx = titles.index(title)
                pages.append(shared.extra_networks[idx])
            except ValueError:
                pass
    return pages


class ExtraNetworksUi:
    def __init__(self):
        self.tabname: str = None
        self.pages: list(str) = None
        self.visible: gr.State = None
        self.state: gr.Textbox = None
        self.details: gr.Group = None
        self.tabs: gr.Tabs = None
        self.gallery: gr.Gallery = None
        self.description: gr.Textbox = None
        self.search: gr.Textbox = None
        self.button_details: gr.Button = None
        self.button_refresh: gr.Button = None
        self.button_scan: gr.Button = None
        self.button_view: gr.Button = None
        self.button_quicksave: gr.Button = None
        self.button_save: gr.Button = None
        self.button_sort: gr.Button = None
        self.button_apply: gr.Button = None
        self.button_close: gr.Button = None
        self.button_model: gr.Checkbox = None
        self.details_components: list = []
        self.last_item: dict = None
        self.last_page: ExtraNetworksPage = None
        self.state: gr.State = None


def create_ui(container, button_parent, tabname, skip_indexing = False):
    debug(f'EN create-ui: {tabname}')
    ui = ExtraNetworksUi()
    ui.tabname = tabname
    ui.pages = []
    ui.state = gr.Textbox('{}', elem_id=f"{tabname}_extra_state", visible=False)
    ui.visible = gr.State(value=False) # pylint: disable=abstract-class-instantiated
    ui.details = gr.Group(elem_id=f"{tabname}_extra_details", visible=False)
    ui.tabs = gr.Tabs(elem_id=f"{tabname}_extra_tabs")
    ui.button_details = gr.Button('Details', elem_id=f"{tabname}_extra_details_btn", visible=False)
    state = {}
    if shared.cmd_opts.profile:
        import cProfile
        pr = cProfile.Profile()
        pr.enable()

    def get_item(state, params = None):
        if params is not None and type(params) == dict:
            page = next(iter([x for x in get_pages() if x.title == 'Style']), None)
            item = page.create_style(params)
        else:
            if state is None or not hasattr(state, 'page') or not hasattr(state, 'item'):
                return None, None
            page = next(iter([x for x in get_pages() if x.title == state.page]), None)
            if page is None:
                return None, None
            item = next(iter([x for x in page.items if x["name"] == state.item]), None)
            if item is None:
                return page, None
        item = SimpleNamespace(**item)
        ui.last_item = item
        ui.last_page = page
        return page, item

    # main event that is triggered when js updates state text field with json values, used to communicate js -> python
    def state_change(state_text):
        try:
            nonlocal state
            state = SimpleNamespace(**json.loads(state_text))
        except Exception as e:
            shared.log.error(f'Extra networks state error: {e}')
            return
        _page, _item = get_item(state)
        # shared.log.debug(f'Extra network: op={state.op} page={page.title if page is not None else None} item={item.filename if item is not None else None}')

    def toggle_visibility(is_visible):
        is_visible = not is_visible
        return is_visible, gr.update(visible=is_visible), gr.update(variant=("secondary-down" if is_visible else "secondary"))

    with ui.details:
        details_close = ToolButton(symbols.close, elem_id=f"{tabname}_extra_details_close", elem_classes=['extra-details-close'])
        details_close.click(fn=lambda: gr.update(visible=False), inputs=[], outputs=[ui.details])
        with gr.Row():
            with gr.Column(scale=1):
                text = gr.HTML('<div>title</div>')
                ui.details_components.append(text)
            with gr.Column(scale=1):
                img = gr.Image(value=None, show_label=False, interactive=False, container=False, show_download_button=False, show_info=False, elem_id=f"{tabname}_extra_details_img", elem_classes=['extra-details-img'])
                ui.details_components.append(img)
                with gr.Row():
                    btn_save_img = gr.Button('Replace', elem_classes=['small-button'])
                    btn_delete_img = gr.Button('Delete', elem_classes=['small-button'])
        with gr.Tabs():
            with gr.Tab('Description'):
                desc = gr.Textbox('', show_label=False, lines=8, placeholder="Extra network description...")
                ui.details_components.append(desc)
                with gr.Row():
                    btn_save_desc = gr.Button('Save', elem_classes=['small-button'], elem_id=f'{tabname}_extra_details_save_desc')
                    btn_delete_desc = gr.Button('Delete', elem_classes=['small-button'], elem_id=f'{tabname}_extra_details_delete_desc')
                    btn_close_desc = gr.Button('Close', elem_classes=['small-button'], elem_id=f'{tabname}_extra_details_close_desc')
                    btn_close_desc.click(fn=lambda: gr.update(visible=False), _js='refeshDetailsEN', inputs=[], outputs=[ui.details])
            with gr.Tab('Model metadata'):
                info = gr.JSON({}, show_label=False)
                ui.details_components.append(info)
                with gr.Row():
                    btn_save_info = gr.Button('Save', elem_classes=['small-button'], elem_id=f'{tabname}_extra_details_save_info')
                    btn_delete_info = gr.Button('Delete', elem_classes=['small-button'], elem_id=f'{tabname}_extra_details_delete_info')
                    btn_close_info = gr.Button('Close', elem_classes=['small-button'], elem_id=f'{tabname}_extra_details_close_info')
                    btn_close_info.click(fn=lambda: gr.update(visible=False), _js='refeshDetailsEN', inputs=[], outputs=[ui.details])
            with gr.Tab('Embedded metadata'):
                meta = gr.JSON({}, show_label=False)
                ui.details_components.append(meta)

    with ui.tabs:
        def ui_tab_change(page):
            scan_visible = page in ['Model', 'Lora', 'Hypernetwork', 'Embedding']
            save_visible = page in ['Style']
            model_visible = page in ['Model']
            return [gr.update(visible=scan_visible), gr.update(visible=save_visible), gr.update(visible=model_visible)]

        ui.button_refresh = ToolButton(symbols.refresh, elem_id=f"{tabname}_extra_refresh")
        ui.button_scan = ToolButton(symbols.scan, elem_id=f"{tabname}_extra_scan", visible=True)
        ui.button_quicksave = ToolButton(symbols.book, elem_id=f"{tabname}_extra_quicksave", visible=False)
        ui.button_save = ToolButton(symbols.book, elem_id=f"{tabname}_extra_save", visible=False)
        ui.button_sort = ToolButton(symbols.sort, elem_id=f"{tabname}_extra_sort", visible=True)
        ui.button_view = ToolButton(symbols.view, elem_id=f"{tabname}_extra_view", visible=True)
        ui.button_close = ToolButton(symbols.close, elem_id=f"{tabname}_extra_close", visible=True)
        ui.button_model = ToolButton(symbols.refine, elem_id=f"{tabname}_extra_model", visible=True)
        ui.search = gr.Textbox('', show_label=False, elem_id=f"{tabname}_extra_search", placeholder="Search...", elem_classes="textbox", lines=2, container=False)
        ui.description = gr.Textbox('', show_label=False, elem_id=f"{tabname}_description", elem_classes="textbox", lines=2, interactive=False, container=False)

        if ui.tabname == 'txt2img': # refresh only once
            global refresh_time # pylint: disable=global-statement
            refresh_time = time.time()
        if not skip_indexing:
            threads = []
            for page in get_pages():
                if os.environ.get('SD_EN_DEBUG', None) is not None:
                    threads.append(threading.Thread(target=page.create_items, args=[ui.tabname]))
                    threads[-1].start()
                else:
                    page.create_items(ui.tabname)
            for thread in threads:
                thread.join()
        for page in get_pages():
            page.create_page(ui.tabname, skip_indexing)
            with gr.Tab(page.title, id=page.title.lower().replace(" ", "_"), elem_classes="extra-networks-tab") as tab:
                page_html = gr.HTML(page.html, elem_id=f'{tabname}{page.name}_extra_page', elem_classes="extra-networks-page")
                ui.pages.append(page_html)
                tab.select(ui_tab_change, _js="getENActivePage", inputs=[ui.button_details], outputs=[ui.button_scan, ui.button_save, ui.button_model])
    if shared.cmd_opts.profile:
        errors.profile(pr, 'ExtraNetworks')
        pr.disable()
        # ui.tabs.change(fn=ui_tab_change, inputs=[], outputs=[ui.button_scan, ui.button_save])

    def fn_save_img(image):
        if ui.last_item is None or ui.last_item.local_preview is None:
            return 'html/card-no-preview.png'
        images = list(ui.gallery.temp_files) # gallery cannot be used as input component so looking at most recently registered temp files
        if len(images) < 1:
            shared.log.warning(f'Extra network no image: item={ui.last_item.name}')
            return 'html/card-no-preview.png'
        try:
            images.sort(key=lambda f: os.path.getmtime(f), reverse=True)
            image = Image.open(images[0])
        except Exception as e:
            shared.log.error(f'Extra network error opening image: item={ui.last_item.name} {e}')
            return 'html/card-no-preview.png'
        fn_delete_img(image)
        if image.width > 512 or image.height > 512:
            image = image.convert('RGB')
            image.thumbnail((512, 512), Image.Resampling.HAMMING)
        try:
            image.save(ui.last_item.local_preview, quality=50)
            shared.log.debug(f'Extra network save image: item={ui.last_item.name} filename="{ui.last_item.local_preview}"')
        except Exception as e:
            shared.log.error(f'Extra network save image: item={ui.last_item.name} filename="{ui.last_item.local_preview}" {e}')
        return image

    def fn_delete_img(_image):
        preview_extensions = ["jpg", "jpeg", "png", "webp", "tiff", "jp2"]
        fn = os.path.splitext(ui.last_item.filename)[0]
        for file in [f'{fn}{mid}{ext}' for ext in preview_extensions for mid in ['.thumb.', '.preview.', '.']]:
            if os.path.exists(file):
                os.remove(file)
                shared.log.debug(f'Extra network delete image: item={ui.last_item.name} filename="{file}"')
        return 'html/card-no-preview.png'

    def fn_save_desc(desc):
        if hasattr(ui.last_item, 'type') and ui.last_item.type == 'Style':
            params = ui.last_page.parse_desc(desc)
            if params is not None:
                fn_save_info(params)
        else:
            fn = os.path.splitext(ui.last_item.filename)[0] + '.txt'
            with open(fn, 'w', encoding='utf-8') as f:
                f.write(desc)
            shared.log.debug(f'Extra network save desc: item={ui.last_item.name} filename="{fn}"')
        return desc

    def fn_delete_desc(desc):
        if ui.last_item is None:
            return desc
        if hasattr(ui.last_item, 'type') and ui.last_item.type == 'Style':
            fn = os.path.splitext(ui.last_item.filename)[0] + '.json'
        else:
            fn = os.path.splitext(ui.last_item.filename)[0] + '.txt'
        if os.path.exists(fn):
            shared.log.debug(f'Extra network delete desc: item={ui.last_item.name} filename="{fn}"')
            os.remove(fn)
            return ''
        return desc

    def fn_save_info(info):
        fn = os.path.splitext(ui.last_item.filename)[0] + '.json'
        shared.writefile(info, fn, silent=True)
        shared.log.debug(f'Extra network save info: item={ui.last_item.name} filename="{fn}"')
        return info

    def fn_delete_info(info):
        if ui.last_item is None:
            return info
        fn = os.path.splitext(ui.last_item.filename)[0] + '.json'
        if os.path.exists(fn):
            shared.log.debug(f'Extra network delete info: item={ui.last_item.name} filename="{fn}"')
            os.remove(fn)
            return ''
        return info

    btn_save_img.click(fn=fn_save_img, _js='closeDetailsEN', inputs=[img], outputs=[img])
    btn_delete_img.click(fn=fn_delete_img, _js='closeDetailsEN', inputs=[img], outputs=[img])
    btn_save_desc.click(fn=fn_save_desc, _js='closeDetailsEN', inputs=[desc], outputs=[desc])
    btn_delete_desc.click(fn=fn_delete_desc, _js='closeDetailsEN', inputs=[desc], outputs=[desc])
    btn_save_info.click(fn=fn_save_info, _js='closeDetailsEN', inputs=[info], outputs=[info])
    btn_delete_info.click(fn=fn_delete_info, _js='closeDetailsEN', inputs=[info], outputs=[info])

    def show_details(text, img, desc, info, meta, params):
        page, item = get_item(state, params)
        if item is not None and hasattr(item, 'name'):
            stat = os.stat(item.filename) if os.path.exists(item.filename) else None
            desc = item.description
            fullinfo = shared.readfile(os.path.splitext(item.filename)[0] + '.json', silent=True)
            if 'modelVersions' in fullinfo: # sanitize massive objects
                fullinfo['modelVersions'] = []
            info = fullinfo
            meta = page.metadata.get(item.name, {}) or {}
            if type(meta) is str:
                try:
                    meta = json.loads(meta)
                except Exception:
                    meta = {}
            if ui.last_item.preview.startswith('data:'):
                b64str = ui.last_item.preview.split(',',1)[1]
                img = Image.open(io.BytesIO(base64.b64decode(b64str)))
            elif hasattr(item, 'local_preview') and os.path.exists(item.local_preview):
                img = item.local_preview
            else:
                img = page.find_preview_file(item.filename)
            lora = ''
            model = ''
            style = ''
            note = ''
            if not os.path.exists(item.filename):
                note = f'<br>Target filename: {item.filename}'
            if page.title == 'Model':
                merge = len(list(meta.get('sd_merge_models', {})))
                if merge > 0:
                    model += f'<tr><td>Merge models</td><td>{merge} recipes</td></tr>'
                if meta.get('modelspec.architecture', None) is not None:
                    model += f'''
                        <tr><td>Architecture</td><td>{meta.get('modelspec.architecture', 'N/A')}</td></tr>
                        <tr><td>Title</td><td>{meta.get('modelspec.title', 'N/A')}</td></tr>
                        <tr><td>Resolution</td><td>{meta.get('modelspec.resolution', 'N/A')}</td></tr>
                    '''
            if page.title == 'Lora':
                try:
                    tags = getattr(item, 'tags', {})
                    tags = [f'{name}:{tags[name]}' for i, name in enumerate(tags)]
                    tags = ' '.join(tags)
                except Exception:
                    tags = ''
                try:
                    triggers = ' '.join(info.get('tags', []))
                except Exception:
                    triggers = ''
                lora = f'''
                    <tr><td>Model tags</td><td>{tags}</td></tr>
                    <tr><td>User tags</td><td>{triggers}</td></tr>
                    <tr><td>Base model</td><td>{meta.get('ss_sd_model_name', 'N/A')}</td></tr>
                    <tr><td>Resolution</td><td>{meta.get('ss_resolution', 'N/A')}</td></tr>
                    <tr><td>Training images</td><td>{meta.get('ss_num_train_images', 'N/A')}</td></tr>
                    <tr><td>Comment</td><td>{meta.get('ss_training_comment', 'N/A')}</td></tr>
                '''
            if page.title == 'Style':
                style = f'''
                    <tr><td>Name</td><td>{item.name}</td></tr>
                    <tr><td>Description</td><td>{item.description}</td></tr>
                    <tr><td>Preview Embedded</td><td>{item.preview.startswith('data:')}</td></tr>
                '''
                desc = f'Name: {os.path.basename(item.name)}\nDescription: {item.description}\nPrompt: {item.prompt}\nNegative: {item.negative}\nExtra: {item.extra}\n'
            text = f'''
                <h2 style="border-bottom: 1px solid var(--button-primary-border-color); margin: 0em 0px 1em 0 !important">{item.name}</h2>
                <table style="width: 100%; line-height: 1.3em;"><tbody>
                    <tr><td>Type</td><td>{page.title}</td></tr>
                    <tr><td>Alias</td><td>{getattr(item, 'alias', 'N/A')}</td></tr>
                    <tr><td>Filename</td><td>{item.filename}</td></tr>
                    <tr><td>Hash</td><td>{getattr(item, 'hash', 'N/A')}</td></tr>
                    <tr><td>Size</td><td>{round(stat.st_size/1024/1024, 2) if stat is not None else 'N/A'} MB</td></tr>
                    <tr><td>Last modified</td><td>{datetime.fromtimestamp(stat.st_mtime) if stat is not None else 'N/A'}</td></tr>
                    <tr><td style="border-top: 1px solid var(--button-primary-border-color);"></td><td></td></tr>
                    {lora}
                    {model}
                    {style}
                </tbody></table>
                {note}
            '''
        return [text, img, desc, info, meta, gr.update(visible=item is not None)]

    def ui_refresh_click(title):
        pages = []
        for page in get_pages():
            if title is None or title == '' or title == page.title or len(page.html) == 0:
                page.page_time = 0
                page.refresh_time = 0
                page.refresh()
                page.create_page(ui.tabname)
                shared.log.debug(f"Refreshing Extra networks: page='{page.title}' items={len(page.items)} tab={ui.tabname}")
            pages.append(page.html)
        ui.search.update(value = ui.search.value)
        return pages

    def ui_view_cards(title):
        pages = []
        for page in get_pages():
            if title is None or title == '' or title == page.title or len(page.html) == 0:
                shared.opts.extra_networks_view = page.view
                page.view = 'gallery' if page.view == 'list' else 'list'
                page.card = card_full if page.view == 'gallery' else card_list
                page.html = ''
                page.create_page(ui.tabname)
                shared.log.debug(f"Refreshing Extra networks: page='{page.title}' items={len(page.items)} tab={ui.tabname} view={page.view}")
            pages.append(page.html)
        ui.search.update(value = ui.search.value)
        return pages

    def ui_scan_click(title):
        from modules import ui_models
        if ui_models.search_metadata_civit is not None:
            ui_models.search_metadata_civit(True, title)
        return ui_refresh_click(title)

    def ui_save_click():
        from modules import generation_parameters_copypaste
        filename = os.path.join(paths.data_path, "params.txt")
        if os.path.exists(filename):
            with open(filename, "r", encoding="utf8") as file:
                prompt = file.read()
        else:
            prompt = ''
        params = generation_parameters_copypaste.parse_generation_parameters(prompt)
        res = show_details(text=None, img=None, desc=None, info=None, meta=None, params=params)
        return res

    def ui_quicksave_click(name):
        from modules import generation_parameters_copypaste
        fn = os.path.join(paths.data_path, "params.txt")
        if os.path.exists(fn):
            with open(fn, "r", encoding="utf8") as file:
                prompt = file.read()
        else:
            prompt = ''
        params = generation_parameters_copypaste.parse_generation_parameters(prompt)
        fn = os.path.join(shared.opts.styles_dir, os.path.splitext(name)[0] + '.json')
        prompt = params.get('Prompt', '')
        item = {
            "name": name,
            "description": '',
            "prompt": prompt,
            "negative": params.get('Negative prompt', ''),
            "extra": '',
            # "type": 'Style',
            # "title": name,
            # "filename": fn,
            # "search_term": None,
            # "preview": None,
            # "local_preview": None,
        }
        shared.writefile(item, fn, silent=True)
        if len(prompt) > 0:
            shared.log.debug(f"Extra network quick save style: item={name} filename='{fn}'")
        else:
            shared.log.warning(f"Extra network quick save model: item={name} filename='{fn}' prompt is empty")

    def ui_sort_cards(msg):
        shared.log.debug(f'Extra networks: {msg}')
        return msg

    dummy = gr.State(value=False) # pylint: disable=abstract-class-instantiated
    button_parent.click(fn=toggle_visibility, inputs=[ui.visible], outputs=[ui.visible, container, button_parent])
    ui.button_close.click(fn=toggle_visibility, inputs=[ui.visible], outputs=[ui.visible, container])
    ui.button_sort.click(fn=ui_sort_cards, _js='sortExtraNetworks', inputs=[ui.search], outputs=[ui.description])
    ui.button_view.click(fn=ui_view_cards, inputs=[ui.search], outputs=ui.pages)
    ui.button_refresh.click(fn=ui_refresh_click, _js='getENActivePage', inputs=[ui.search], outputs=ui.pages)
    ui.button_scan.click(fn=ui_scan_click, _js='getENActivePage', inputs=[ui.search], outputs=ui.pages)
    ui.button_save.click(fn=ui_save_click, inputs=[], outputs=ui.details_components + [ui.details])
    ui.button_quicksave.click(fn=ui_quicksave_click, _js="() => prompt('Prompt name', '')", inputs=[ui.search], outputs=[])
    ui.button_details.click(show_details, _js="getCardDetails", inputs=ui.details_components + [dummy], outputs=ui.details_components + [ui.details])
    ui.state.change(state_change, inputs=[ui.state], outputs=[])
    return ui


def setup_ui(ui, gallery):
    ui.gallery = gallery<|MERGE_RESOLUTION|>--- conflicted
+++ resolved
@@ -15,20 +15,12 @@
 import gradio as gr
 from PIL import Image
 from starlette.responses import FileResponse, JSONResponse
-<<<<<<< HEAD
 from modules import paths, shared, scripts, files_cache, errors
-=======
-from modules import paths, shared, scripts, modelloader, errors
->>>>>>> ed9d3d93
 from modules.ui_components import ToolButton
 import modules.ui_symbols as symbols
 
 
 allowed_dirs = []
-<<<<<<< HEAD
-dir_timestamps = {}
-=======
->>>>>>> ed9d3d93
 refresh_time = 0
 extra_pages = shared.extra_networks
 debug = shared.log.trace if os.environ.get('SD_EN_DEBUG', None) is not None else lambda *args, **kwargs: None
@@ -156,20 +148,8 @@
         preview = f"./sd_extra_networks/thumb?filename={quoted_filename}&mtime={mtime}"
         return preview
 
-<<<<<<< HEAD
-    def search_terms_from_path(self, filename):
-        return filename.replace('\\', '/')
-
     def is_empty(self, folder):
         return any(files_cache.list_files(folder, ext_filter=['.ckpt', '.safetensors', '.pt', '.json']))
-=======
-    def is_empty(self, folder):
-        for f in shared.listdir(folder):
-            _fn, ext = os.path.splitext(f)
-            if ext.lower() in ['.ckpt', '.safetensors', '.pt', '.json'] or os.path.isdir(os.path.join(folder, f)):
-                return False
-        return True
->>>>>>> ed9d3d93
 
     def create_thumb(self):
         debug(f'EN create-thumb: {self.name}')
@@ -232,14 +212,9 @@
             return f"<div id='{tabname}_{self_name_id}_subdirs' class='extra-network-subdirs'></div><div id='{tabname}_{self_name_id}_cards' class='extra-network-cards'>Extra network page not ready<br>Click refresh to try again</div>"
         subdirs = {}
         allowed_folders = [os.path.abspath(x) for x in self.allowed_directories_for_previews()]
-<<<<<<< HEAD
         for parentdir, dirs in {d: files_cache.walk(d, cached=True, recurse=files_cache.not_hidden) for d in allowed_folders}.items():
             for tgt in dirs:
                 tgt = tgt.path
-=======
-        for parentdir, dirs in {d: modelloader.directory_list(d) for d in allowed_folders}.items():
-            for tgt in dirs.keys():
->>>>>>> ed9d3d93
                 if os.path.join(paths.models_path, 'Reference') in tgt:
                     subdirs['Reference'] = 1
                 if shared.backend == shared.Backend.DIFFUSERS and shared.opts.diffusers_dir in tgt:
@@ -249,16 +224,10 @@
                 subdir = tgt[len(parentdir):].replace("\\", "/")
                 while subdir.startswith("/"):
                     subdir = subdir[1:]
-<<<<<<< HEAD
                 if not subdir:
                     continue
                 # if not self.is_empty(tgt):
                 subdirs[subdir] = 1
-=======
-                # if not self.is_empty(tgt):
-                if not subdir.startswith("."):
-                    subdirs[subdir] = 1
->>>>>>> ed9d3d93
         debug(f"Extra networks: page='{self.name}' subfolders={list(subdirs)}")
         subdirs = OrderedDict(sorted(subdirs.items()))
         if self.name == 'model':
@@ -324,28 +293,17 @@
             return ""
 
     def find_preview_file(self, path):
-<<<<<<< HEAD
         exts = ["jpg", "jpeg", "png", "webp", "tiff", "jp2"]
-=======
->>>>>>> ed9d3d93
         if path is None:
             return 'html/card-no-preview.png'
         if shared.opts.diffusers_dir in path:
             path = os.path.relpath(path, shared.opts.diffusers_dir)
             ref = os.path.join('models', 'Reference')
             fn = os.path.join(ref, path.replace('models--', '').replace('\\', '/').split('/')[0])
-<<<<<<< HEAD
             files = list(files_cache.list_files(ref, ext_filter=exts, recursive=False))
         else:
             files = list(files_cache.list_files(os.path.dirname(path), ext_filter=exts, recursive=False))
             fn = os.path.splitext(path)[0]
-=======
-            files = shared.listdir(ref)
-        else:
-            files = shared.listdir(os.path.dirname(path))
-            fn = os.path.splitext(path)[0]
-        exts = ["jpg", "jpeg", "png", "webp", "tiff", "jp2"]
->>>>>>> ed9d3d93
         for file in [f'{fn}{mid}{ext}' for ext in exts for mid in ['.thumb.', '.', '.preview.']]:
             if file in files:
                 if 'Reference' not in file and '.thumb.' not in file:
@@ -368,11 +326,7 @@
                     self.text += '\n'
 
         fn = os.path.splitext(path)[0] + '.txt'
-<<<<<<< HEAD
         if os.path.exists(fn):
-=======
-        if fn in shared.listdir(os.path.dirname(path)):
->>>>>>> ed9d3d93
             try:
                 with open(fn, "r", encoding="utf-8", errors="replace") as f:
                     txt = f.read()
@@ -392,11 +346,7 @@
     def find_info(self, path):
         fn = os.path.splitext(path)[0] + '.json'
         data = {}
-<<<<<<< HEAD
         if os.path.exists(fn):
-=======
-        if fn in shared.listdir(os.path.dirname(path)):
->>>>>>> ed9d3d93
             t0 = time.time()
             data = shared.readfile(fn, silent=True)
             if type(data) is list:
