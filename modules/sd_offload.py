--- conflicted
+++ resolved
@@ -12,11 +12,7 @@
 
 debug = os.environ.get('SD_MOVE_DEBUG', None) is not None
 debug_move = log.trace if debug else lambda *args, **kwargs: None
-<<<<<<< HEAD
-offload_warn = ['sc', 'sd3', 'f1', 'h1', 'hunyuandit', 'auraflow', 'omnigen', 'cogview4', 'chroma']
-=======
-offload_warn = ['sc', 'sd3', 'f1', 'h1', 'hunyuandit', 'auraflow', 'omnigen', 'cogview4', 'cosmos']
->>>>>>> ada38d57
+offload_warn = ['sc', 'sd3', 'f1', 'h1', 'hunyuandit', 'auraflow', 'omnigen', 'cogview4', 'cosmos', 'chroma']
 offload_post = ['h1']
 offload_hook_instance = None
 balanced_offload_exclude = ['CogView4Pipeline']
