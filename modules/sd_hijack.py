--- conflicted
+++ resolved
@@ -1,221 +1,208 @@
-import torch
-from torch.nn.functional import silu
-
-import modules.textual_inversion.textual_inversion
-from modules import devices, sd_hijack_optimizations, shared, sd_hijack_checkpoint
-from modules.hypernetworks import hypernetwork
-from modules.shared import cmd_opts
-from modules import sd_hijack_clip, sd_hijack_open_clip, sd_hijack_unet, sd_hijack_xlmr, xlmr
-
-import ldm.modules.attention
-import ldm.modules.diffusionmodules.model
-import ldm.modules.diffusionmodules.openaimodel
-import ldm.models.diffusion.ddim
-import ldm.models.diffusion.plms
-import ldm.modules.encoders.modules
-
-attention_CrossAttention_forward = ldm.modules.attention.CrossAttention.forward
-diffusionmodules_model_nonlinearity = ldm.modules.diffusionmodules.model.nonlinearity
-diffusionmodules_model_AttnBlock_forward = ldm.modules.diffusionmodules.model.AttnBlock.forward
-
-# new memory efficient cross attention blocks do not support hypernets and we already
-# have memory efficient cross attention anyway, so this disables SD2.0's memory efficient cross attention
-ldm.modules.attention.MemoryEfficientCrossAttention = ldm.modules.attention.CrossAttention
-ldm.modules.attention.BasicTransformerBlock.ATTENTION_MODES["softmax-xformers"] = ldm.modules.attention.CrossAttention
-
-# silence new console spam from SD2
-ldm.modules.attention.print = lambda *args: None
-ldm.modules.diffusionmodules.model.print = lambda *args: None
-
-
-def apply_optimizations():
-    undo_optimizations()
-
-    ldm.modules.diffusionmodules.model.nonlinearity = silu
-    ldm.modules.diffusionmodules.openaimodel.th = sd_hijack_unet.th
-    
-    optimization_method = None
-
-    if cmd_opts.force_enable_xformers or (cmd_opts.xformers and shared.xformers_available and torch.version.cuda and (6, 0) <= torch.cuda.get_device_capability(shared.device) <= (9, 0)):
-        print("Applying xformers cross attention optimization.")
-        ldm.modules.attention.CrossAttention.forward = sd_hijack_optimizations.xformers_attention_forward
-        ldm.modules.diffusionmodules.model.AttnBlock.forward = sd_hijack_optimizations.xformers_attnblock_forward
-<<<<<<< HEAD
-    elif cmd_opts.opt_sub_quad_attention:
-        print("Applying sub-quadratic cross attention optimization.")
-        ldm.modules.attention.CrossAttention.forward = sd_hijack_optimizations.sub_quad_attention_forward
-        ldm.modules.diffusionmodules.model.AttnBlock.forward = sd_hijack_optimizations.sub_quad_attnblock_forward
-=======
-        optimization_method = 'xformers'
->>>>>>> 5f4fa942
-    elif cmd_opts.opt_split_attention_v1:
-        print("Applying v1 cross attention optimization.")
-        ldm.modules.attention.CrossAttention.forward = sd_hijack_optimizations.split_cross_attention_forward_v1
-        optimization_method = 'V1'
-    elif not cmd_opts.disable_opt_split_attention and (cmd_opts.opt_split_attention_invokeai or not torch.cuda.is_available()):
-<<<<<<< HEAD
-        print("Applying cross attention optimization (InvokeAI).")
-        ldm.modules.attention.CrossAttention.forward = sd_hijack_optimizations.split_cross_attention_forward_invokeAI
-=======
-        if not invokeAI_mps_available and shared.device.type == 'mps':
-            print("The InvokeAI cross attention optimization for MPS requires the psutil package which is not installed.")
-            print("Applying v1 cross attention optimization.")
-            ldm.modules.attention.CrossAttention.forward = sd_hijack_optimizations.split_cross_attention_forward_v1
-            optimization_method = 'V1'
-        else:
-            print("Applying cross attention optimization (InvokeAI).")
-            ldm.modules.attention.CrossAttention.forward = sd_hijack_optimizations.split_cross_attention_forward_invokeAI
-            optimization_method = 'InvokeAI'
->>>>>>> 5f4fa942
-    elif not cmd_opts.disable_opt_split_attention and (cmd_opts.opt_split_attention or torch.cuda.is_available()):
-        print("Applying cross attention optimization (Doggettx).")
-        ldm.modules.attention.CrossAttention.forward = sd_hijack_optimizations.split_cross_attention_forward
-        ldm.modules.diffusionmodules.model.AttnBlock.forward = sd_hijack_optimizations.cross_attention_attnblock_forward
-        optimization_method = 'Doggettx'
-
-    return optimization_method
-
-
-def undo_optimizations():
-    ldm.modules.attention.CrossAttention.forward = hypernetwork.attention_CrossAttention_forward
-    ldm.modules.diffusionmodules.model.nonlinearity = diffusionmodules_model_nonlinearity
-    ldm.modules.diffusionmodules.model.AttnBlock.forward = diffusionmodules_model_AttnBlock_forward
-
-
-def fix_checkpoint():
-    ldm.modules.attention.BasicTransformerBlock.forward = sd_hijack_checkpoint.BasicTransformerBlock_forward
-    ldm.modules.diffusionmodules.openaimodel.ResBlock.forward = sd_hijack_checkpoint.ResBlock_forward
-    ldm.modules.diffusionmodules.openaimodel.AttentionBlock.forward = sd_hijack_checkpoint.AttentionBlock_forward
-
-
-class StableDiffusionModelHijack:
-    fixes = None
-    comments = []
-    layers = None
-    circular_enabled = False
-    clip = None
-    optimization_method = None
-
-    embedding_db = modules.textual_inversion.textual_inversion.EmbeddingDatabase(cmd_opts.embeddings_dir)
-
-    def hijack(self, m):
-
-        if type(m.cond_stage_model) == xlmr.BertSeriesModelWithTransformation:
-            model_embeddings = m.cond_stage_model.roberta.embeddings
-            model_embeddings.token_embedding = EmbeddingsWithFixes(model_embeddings.word_embeddings, self)
-            m.cond_stage_model = sd_hijack_xlmr.FrozenXLMREmbedderWithCustomWords(m.cond_stage_model, self)
-
-        elif type(m.cond_stage_model) == ldm.modules.encoders.modules.FrozenCLIPEmbedder:
-            model_embeddings = m.cond_stage_model.transformer.text_model.embeddings
-            model_embeddings.token_embedding = EmbeddingsWithFixes(model_embeddings.token_embedding, self)
-            m.cond_stage_model = sd_hijack_clip.FrozenCLIPEmbedderWithCustomWords(m.cond_stage_model, self)
-
-        elif type(m.cond_stage_model) == ldm.modules.encoders.modules.FrozenOpenCLIPEmbedder:
-            m.cond_stage_model.model.token_embedding = EmbeddingsWithFixes(m.cond_stage_model.model.token_embedding, self)
-            m.cond_stage_model = sd_hijack_open_clip.FrozenOpenCLIPEmbedderWithCustomWords(m.cond_stage_model, self)
-
-        self.optimization_method = apply_optimizations()
-
-        self.clip = m.cond_stage_model
-        
-        fix_checkpoint()
-
-        def flatten(el):
-            flattened = [flatten(children) for children in el.children()]
-            res = [el]
-            for c in flattened:
-                res += c
-            return res
-
-        self.layers = flatten(m)
-
-    def undo_hijack(self, m):
-
-        if type(m.cond_stage_model) == xlmr.BertSeriesModelWithTransformation:
-            m.cond_stage_model = m.cond_stage_model.wrapped 
-
-        elif type(m.cond_stage_model) == sd_hijack_clip.FrozenCLIPEmbedderWithCustomWords:
-            m.cond_stage_model = m.cond_stage_model.wrapped
-
-            model_embeddings = m.cond_stage_model.transformer.text_model.embeddings
-            if type(model_embeddings.token_embedding) == EmbeddingsWithFixes:
-                model_embeddings.token_embedding = model_embeddings.token_embedding.wrapped
-        elif type(m.cond_stage_model) == sd_hijack_open_clip.FrozenOpenCLIPEmbedderWithCustomWords:
-            m.cond_stage_model.wrapped.model.token_embedding = m.cond_stage_model.wrapped.model.token_embedding.wrapped
-            m.cond_stage_model = m.cond_stage_model.wrapped
-
-        self.apply_circular(False)
-        self.layers = None
-        self.clip = None
-
-    def apply_circular(self, enable):
-        if self.circular_enabled == enable:
-            return
-
-        self.circular_enabled = enable
-
-        for layer in [layer for layer in self.layers if type(layer) == torch.nn.Conv2d]:
-            layer.padding_mode = 'circular' if enable else 'zeros'
-
-    def clear_comments(self):
-        self.comments = []
-
-    def tokenize(self, text):
-        _, remade_batch_tokens, _, _, _, token_count = self.clip.process_text([text])
-
-        return remade_batch_tokens[0], token_count, sd_hijack_clip.get_target_prompt_token_count(token_count)
-
-
-class EmbeddingsWithFixes(torch.nn.Module):
-    def __init__(self, wrapped, embeddings):
-        super().__init__()
-        self.wrapped = wrapped
-        self.embeddings = embeddings
-
-    def forward(self, input_ids):
-        batch_fixes = self.embeddings.fixes
-        self.embeddings.fixes = None
-
-        inputs_embeds = self.wrapped(input_ids)
-
-        if batch_fixes is None or len(batch_fixes) == 0 or max([len(x) for x in batch_fixes]) == 0:
-            return inputs_embeds
-
-        vecs = []
-        for fixes, tensor in zip(batch_fixes, inputs_embeds):
-            for offset, embedding in fixes:
-                emb = embedding.vec
-                emb_len = min(tensor.shape[0] - offset - 1, emb.shape[0])
-                tensor = torch.cat([tensor[0:offset + 1], emb[0:emb_len], tensor[offset + 1 + emb_len:]])
-
-            vecs.append(tensor)
-
-        return torch.stack(vecs)
-
-
-def add_circular_option_to_conv_2d():
-    conv2d_constructor = torch.nn.Conv2d.__init__
-
-    def conv2d_constructor_circular(self, *args, **kwargs):
-        return conv2d_constructor(self, *args, padding_mode='circular', **kwargs)
-
-    torch.nn.Conv2d.__init__ = conv2d_constructor_circular
-
-
-model_hijack = StableDiffusionModelHijack()
-
-
-def register_buffer(self, name, attr):
-    """
-    Fix register buffer bug for Mac OS.
-    """
-
-    if type(attr) == torch.Tensor:
-        if attr.device != devices.device:
-            attr = attr.to(device=devices.device, dtype=(torch.float32 if devices.device.type == 'mps' else None))
-
-    setattr(self, name, attr)
-
-
-ldm.models.diffusion.ddim.DDIMSampler.register_buffer = register_buffer
-ldm.models.diffusion.plms.PLMSSampler.register_buffer = register_buffer
+import torch
+from torch.nn.functional import silu
+
+import modules.textual_inversion.textual_inversion
+from modules import devices, sd_hijack_optimizations, shared, sd_hijack_checkpoint
+from modules.hypernetworks import hypernetwork
+from modules.shared import cmd_opts
+from modules import sd_hijack_clip, sd_hijack_open_clip, sd_hijack_unet, sd_hijack_xlmr, xlmr
+
+import ldm.modules.attention
+import ldm.modules.diffusionmodules.model
+import ldm.modules.diffusionmodules.openaimodel
+import ldm.models.diffusion.ddim
+import ldm.models.diffusion.plms
+import ldm.modules.encoders.modules
+
+attention_CrossAttention_forward = ldm.modules.attention.CrossAttention.forward
+diffusionmodules_model_nonlinearity = ldm.modules.diffusionmodules.model.nonlinearity
+diffusionmodules_model_AttnBlock_forward = ldm.modules.diffusionmodules.model.AttnBlock.forward
+
+# new memory efficient cross attention blocks do not support hypernets and we already
+# have memory efficient cross attention anyway, so this disables SD2.0's memory efficient cross attention
+ldm.modules.attention.MemoryEfficientCrossAttention = ldm.modules.attention.CrossAttention
+ldm.modules.attention.BasicTransformerBlock.ATTENTION_MODES["softmax-xformers"] = ldm.modules.attention.CrossAttention
+
+# silence new console spam from SD2
+ldm.modules.attention.print = lambda *args: None
+ldm.modules.diffusionmodules.model.print = lambda *args: None
+
+
+def apply_optimizations():
+    undo_optimizations()
+
+    ldm.modules.diffusionmodules.model.nonlinearity = silu
+    ldm.modules.diffusionmodules.openaimodel.th = sd_hijack_unet.th
+    
+    optimization_method = None
+
+    if cmd_opts.force_enable_xformers or (cmd_opts.xformers and shared.xformers_available and torch.version.cuda and (6, 0) <= torch.cuda.get_device_capability(shared.device) <= (9, 0)):
+        print("Applying xformers cross attention optimization.")
+        ldm.modules.attention.CrossAttention.forward = sd_hijack_optimizations.xformers_attention_forward
+        ldm.modules.diffusionmodules.model.AttnBlock.forward = sd_hijack_optimizations.xformers_attnblock_forward
+        optimization_method = 'xformers'
+    elif cmd_opts.opt_sub_quad_attention:
+        print("Applying sub-quadratic cross attention optimization.")
+        ldm.modules.attention.CrossAttention.forward = sd_hijack_optimizations.sub_quad_attention_forward
+        ldm.modules.diffusionmodules.model.AttnBlock.forward = sd_hijack_optimizations.sub_quad_attnblock_forward
+        optimization_method = 'sub-quadratic'
+    elif cmd_opts.opt_split_attention_v1:
+        print("Applying v1 cross attention optimization.")
+        ldm.modules.attention.CrossAttention.forward = sd_hijack_optimizations.split_cross_attention_forward_v1
+        optimization_method = 'V1'
+    elif not cmd_opts.disable_opt_split_attention and (cmd_opts.opt_split_attention_invokeai or not torch.cuda.is_available()):
+        print("Applying cross attention optimization (InvokeAI).")
+        ldm.modules.attention.CrossAttention.forward = sd_hijack_optimizations.split_cross_attention_forward_invokeAI
+        optimization_method = 'InvokeAI'
+    elif not cmd_opts.disable_opt_split_attention and (cmd_opts.opt_split_attention or torch.cuda.is_available()):
+        print("Applying cross attention optimization (Doggettx).")
+        ldm.modules.attention.CrossAttention.forward = sd_hijack_optimizations.split_cross_attention_forward
+        ldm.modules.diffusionmodules.model.AttnBlock.forward = sd_hijack_optimizations.cross_attention_attnblock_forward
+        optimization_method = 'Doggettx'
+
+    return optimization_method
+
+
+def undo_optimizations():
+    ldm.modules.attention.CrossAttention.forward = hypernetwork.attention_CrossAttention_forward
+    ldm.modules.diffusionmodules.model.nonlinearity = diffusionmodules_model_nonlinearity
+    ldm.modules.diffusionmodules.model.AttnBlock.forward = diffusionmodules_model_AttnBlock_forward
+
+
+def fix_checkpoint():
+    ldm.modules.attention.BasicTransformerBlock.forward = sd_hijack_checkpoint.BasicTransformerBlock_forward
+    ldm.modules.diffusionmodules.openaimodel.ResBlock.forward = sd_hijack_checkpoint.ResBlock_forward
+    ldm.modules.diffusionmodules.openaimodel.AttentionBlock.forward = sd_hijack_checkpoint.AttentionBlock_forward
+
+
+class StableDiffusionModelHijack:
+    fixes = None
+    comments = []
+    layers = None
+    circular_enabled = False
+    clip = None
+    optimization_method = None
+
+    embedding_db = modules.textual_inversion.textual_inversion.EmbeddingDatabase(cmd_opts.embeddings_dir)
+
+    def hijack(self, m):
+
+        if type(m.cond_stage_model) == xlmr.BertSeriesModelWithTransformation:
+            model_embeddings = m.cond_stage_model.roberta.embeddings
+            model_embeddings.token_embedding = EmbeddingsWithFixes(model_embeddings.word_embeddings, self)
+            m.cond_stage_model = sd_hijack_xlmr.FrozenXLMREmbedderWithCustomWords(m.cond_stage_model, self)
+
+        elif type(m.cond_stage_model) == ldm.modules.encoders.modules.FrozenCLIPEmbedder:
+            model_embeddings = m.cond_stage_model.transformer.text_model.embeddings
+            model_embeddings.token_embedding = EmbeddingsWithFixes(model_embeddings.token_embedding, self)
+            m.cond_stage_model = sd_hijack_clip.FrozenCLIPEmbedderWithCustomWords(m.cond_stage_model, self)
+
+        elif type(m.cond_stage_model) == ldm.modules.encoders.modules.FrozenOpenCLIPEmbedder:
+            m.cond_stage_model.model.token_embedding = EmbeddingsWithFixes(m.cond_stage_model.model.token_embedding, self)
+            m.cond_stage_model = sd_hijack_open_clip.FrozenOpenCLIPEmbedderWithCustomWords(m.cond_stage_model, self)
+
+        self.optimization_method = apply_optimizations()
+
+        self.clip = m.cond_stage_model
+        
+        fix_checkpoint()
+
+        def flatten(el):
+            flattened = [flatten(children) for children in el.children()]
+            res = [el]
+            for c in flattened:
+                res += c
+            return res
+
+        self.layers = flatten(m)
+
+    def undo_hijack(self, m):
+
+        if type(m.cond_stage_model) == xlmr.BertSeriesModelWithTransformation:
+            m.cond_stage_model = m.cond_stage_model.wrapped 
+
+        elif type(m.cond_stage_model) == sd_hijack_clip.FrozenCLIPEmbedderWithCustomWords:
+            m.cond_stage_model = m.cond_stage_model.wrapped
+
+            model_embeddings = m.cond_stage_model.transformer.text_model.embeddings
+            if type(model_embeddings.token_embedding) == EmbeddingsWithFixes:
+                model_embeddings.token_embedding = model_embeddings.token_embedding.wrapped
+        elif type(m.cond_stage_model) == sd_hijack_open_clip.FrozenOpenCLIPEmbedderWithCustomWords:
+            m.cond_stage_model.wrapped.model.token_embedding = m.cond_stage_model.wrapped.model.token_embedding.wrapped
+            m.cond_stage_model = m.cond_stage_model.wrapped
+
+        self.apply_circular(False)
+        self.layers = None
+        self.clip = None
+
+    def apply_circular(self, enable):
+        if self.circular_enabled == enable:
+            return
+
+        self.circular_enabled = enable
+
+        for layer in [layer for layer in self.layers if type(layer) == torch.nn.Conv2d]:
+            layer.padding_mode = 'circular' if enable else 'zeros'
+
+    def clear_comments(self):
+        self.comments = []
+
+    def tokenize(self, text):
+        _, remade_batch_tokens, _, _, _, token_count = self.clip.process_text([text])
+
+        return remade_batch_tokens[0], token_count, sd_hijack_clip.get_target_prompt_token_count(token_count)
+
+
+class EmbeddingsWithFixes(torch.nn.Module):
+    def __init__(self, wrapped, embeddings):
+        super().__init__()
+        self.wrapped = wrapped
+        self.embeddings = embeddings
+
+    def forward(self, input_ids):
+        batch_fixes = self.embeddings.fixes
+        self.embeddings.fixes = None
+
+        inputs_embeds = self.wrapped(input_ids)
+
+        if batch_fixes is None or len(batch_fixes) == 0 or max([len(x) for x in batch_fixes]) == 0:
+            return inputs_embeds
+
+        vecs = []
+        for fixes, tensor in zip(batch_fixes, inputs_embeds):
+            for offset, embedding in fixes:
+                emb = embedding.vec
+                emb_len = min(tensor.shape[0] - offset - 1, emb.shape[0])
+                tensor = torch.cat([tensor[0:offset + 1], emb[0:emb_len], tensor[offset + 1 + emb_len:]])
+
+            vecs.append(tensor)
+
+        return torch.stack(vecs)
+
+
+def add_circular_option_to_conv_2d():
+    conv2d_constructor = torch.nn.Conv2d.__init__
+
+    def conv2d_constructor_circular(self, *args, **kwargs):
+        return conv2d_constructor(self, *args, padding_mode='circular', **kwargs)
+
+    torch.nn.Conv2d.__init__ = conv2d_constructor_circular
+
+
+model_hijack = StableDiffusionModelHijack()
+
+
+def register_buffer(self, name, attr):
+    """
+    Fix register buffer bug for Mac OS.
+    """
+
+    if type(attr) == torch.Tensor:
+        if attr.device != devices.device:
+            attr = attr.to(device=devices.device, dtype=(torch.float32 if devices.device.type == 'mps' else None))
+
+    setattr(self, name, attr)
+
+
+ldm.models.diffusion.ddim.DDIMSampler.register_buffer = register_buffer
+ldm.models.diffusion.plms.PLMSSampler.register_buffer = register_buffer