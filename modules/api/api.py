import base64
import io
import time
import datetime
import uvicorn
from threading import Lock
from io import BytesIO
from gradio.processing_utils import decode_base64_to_file
from fastapi import APIRouter, Depends, FastAPI, HTTPException, Request, Response
from fastapi.security import HTTPBasic, HTTPBasicCredentials
from secrets import compare_digest

import modules.shared as shared
from modules import sd_samplers, deepbooru, sd_hijack, images, scripts, ui, postprocessing
from modules.api.models import *
from modules.processing import StableDiffusionProcessingTxt2Img, StableDiffusionProcessingImg2Img, process_images
from modules.textual_inversion.textual_inversion import create_embedding, train_embedding
from modules.textual_inversion.preprocess import preprocess
from modules.hypernetworks.hypernetwork import create_hypernetwork, train_hypernetwork
from PIL import PngImagePlugin,Image
from modules.sd_models import checkpoints_list
from modules.sd_models_config import find_checkpoint_config_near_filename
from modules.realesrgan_model import get_realesrgan_models
from modules import devices
from typing import List
import piexif
import piexif.helper

def upscaler_to_index(name: str):
    try:
        return [x.name.lower() for x in shared.sd_upscalers].index(name.lower())
    except:
        raise HTTPException(status_code=400, detail=f"Invalid upscaler, needs to be one of these: {' , '.join([x.name for x in sd_upscalers])}")

def script_name_to_index(name, scripts):
    try:
        return [script.title().lower() for script in scripts].index(name.lower())
    except:
        raise HTTPException(status_code=422, detail=f"Script '{name}' not found")

def validate_sampler_name(name):
    config = sd_samplers.all_samplers_map.get(name, None)
    if config is None:
        raise HTTPException(status_code=404, detail="Sampler not found")

    return name

def setUpscalers(req: dict):
    reqDict = vars(req)
    reqDict['extras_upscaler_1'] = reqDict.pop('upscaler_1', None)
    reqDict['extras_upscaler_2'] = reqDict.pop('upscaler_2', None)
    return reqDict

def decode_base64_to_image(encoding):
    if encoding.startswith("data:image/"):
        encoding = encoding.split(";")[1].split(",")[1]
    try:
        image = Image.open(BytesIO(base64.b64decode(encoding)))
        return image
    except Exception as err:
        raise HTTPException(status_code=500, detail="Invalid encoded image")

def encode_pil_to_base64(image):
    with io.BytesIO() as output_bytes:

        if opts.samples_format.lower() == 'png':
            use_metadata = False
            metadata = PngImagePlugin.PngInfo()
            for key, value in image.info.items():
                if isinstance(key, str) and isinstance(value, str):
                    metadata.add_text(key, value)
                    use_metadata = True
            image.save(output_bytes, format="PNG", pnginfo=(metadata if use_metadata else None), quality=opts.jpeg_quality)

        elif opts.samples_format.lower() in ("jpg", "jpeg", "webp"):
            parameters = image.info.get('parameters', None)
            exif_bytes = piexif.dump({
                "Exif": { piexif.ExifIFD.UserComment: piexif.helper.UserComment.dump(parameters or "", encoding="unicode") }
            })
            if opts.samples_format.lower() in ("jpg", "jpeg"):
                image.save(output_bytes, format="JPEG", exif = exif_bytes, quality=opts.jpeg_quality)
            else:
                image.save(output_bytes, format="WEBP", exif = exif_bytes, quality=opts.jpeg_quality)

        else:
            raise HTTPException(status_code=500, detail="Invalid image format")

        bytes_data = output_bytes.getvalue()

    return base64.b64encode(bytes_data)

def api_middleware(app: FastAPI):
    @app.middleware("http")
    async def log_and_time(req: Request, call_next):
        ts = time.time()
        res: Response = await call_next(req)
        duration = str(round(time.time() - ts, 4))
        res.headers["X-Process-Time"] = duration
        endpoint = req.scope.get('path', 'err')
        if shared.cmd_opts.api_log and endpoint.startswith('/sdapi'):
            print('API {t} {code} {prot}/{ver} {method} {endpoint} {cli} {duration}'.format(
                t = datetime.datetime.now().strftime("%Y-%m-%d %H:%M:%S.%f"),
                code = res.status_code,
                ver = req.scope.get('http_version', '0.0'),
                cli = req.scope.get('client', ('0:0.0.0', 0))[0],
                prot = req.scope.get('scheme', 'err'),
                method = req.scope.get('method', 'err'),
                endpoint = endpoint,
                duration = duration,
            ))
        return res


class Api:
    def __init__(self, app: FastAPI, queue_lock: Lock):
        if shared.cmd_opts.api_auth:
            self.credentials = dict()
            for auth in shared.cmd_opts.api_auth.split(","):
                user, password = auth.split(":")
                self.credentials[user] = password

        self.router = APIRouter()
        self.app = app
        self.queue_lock = queue_lock
        api_middleware(self.app)
        self.add_api_route("/sdapi/v1/txt2img", self.text2imgapi, methods=["POST"], response_model=TextToImageResponse)
        self.add_api_route("/sdapi/v1/img2img", self.img2imgapi, methods=["POST"], response_model=ImageToImageResponse)
        self.add_api_route("/sdapi/v1/extra-single-image", self.extras_single_image_api, methods=["POST"], response_model=ExtrasSingleImageResponse)
        self.add_api_route("/sdapi/v1/extra-batch-images", self.extras_batch_images_api, methods=["POST"], response_model=ExtrasBatchImagesResponse)
        self.add_api_route("/sdapi/v1/png-info", self.pnginfoapi, methods=["POST"], response_model=PNGInfoResponse)
        self.add_api_route("/sdapi/v1/progress", self.progressapi, methods=["GET"], response_model=ProgressResponse)
        self.add_api_route("/sdapi/v1/interrogate", self.interrogateapi, methods=["POST"])
        self.add_api_route("/sdapi/v1/interrupt", self.interruptapi, methods=["POST"])
        self.add_api_route("/sdapi/v1/skip", self.skip, methods=["POST"])
        self.add_api_route("/sdapi/v1/options", self.get_config, methods=["GET"], response_model=OptionsModel)
        self.add_api_route("/sdapi/v1/options", self.set_config, methods=["POST"])
        self.add_api_route("/sdapi/v1/cmd-flags", self.get_cmd_flags, methods=["GET"], response_model=FlagsModel)
        self.add_api_route("/sdapi/v1/samplers", self.get_samplers, methods=["GET"], response_model=List[SamplerItem])
        self.add_api_route("/sdapi/v1/upscalers", self.get_upscalers, methods=["GET"], response_model=List[UpscalerItem])
        self.add_api_route("/sdapi/v1/sd-models", self.get_sd_models, methods=["GET"], response_model=List[SDModelItem])
        self.add_api_route("/sdapi/v1/hypernetworks", self.get_hypernetworks, methods=["GET"], response_model=List[HypernetworkItem])
        self.add_api_route("/sdapi/v1/face-restorers", self.get_face_restorers, methods=["GET"], response_model=List[FaceRestorerItem])
        self.add_api_route("/sdapi/v1/realesrgan-models", self.get_realesrgan_models, methods=["GET"], response_model=List[RealesrganItem])
        self.add_api_route("/sdapi/v1/prompt-styles", self.get_prompt_styles, methods=["GET"], response_model=List[PromptStyleItem])
        self.add_api_route("/sdapi/v1/embeddings", self.get_embeddings, methods=["GET"], response_model=EmbeddingsResponse)
        self.add_api_route("/sdapi/v1/refresh-checkpoints", self.refresh_checkpoints, methods=["POST"])
        self.add_api_route("/sdapi/v1/create/embedding", self.create_embedding, methods=["POST"], response_model=CreateResponse)
        self.add_api_route("/sdapi/v1/create/hypernetwork", self.create_hypernetwork, methods=["POST"], response_model=CreateResponse)
        self.add_api_route("/sdapi/v1/preprocess", self.preprocess, methods=["POST"], response_model=PreprocessResponse)
        self.add_api_route("/sdapi/v1/train/embedding", self.train_embedding, methods=["POST"], response_model=TrainResponse)
        self.add_api_route("/sdapi/v1/train/hypernetwork", self.train_hypernetwork, methods=["POST"], response_model=TrainResponse)
        self.add_api_route("/sdapi/v1/memory", self.get_memory, methods=["GET"], response_model=MemoryResponse)
        self.add_api_route("/sdapi/v1/scripts", self.get_scripts_list, methods=["GET"], response_model=ScriptsList)

    def add_api_route(self, path: str, endpoint, **kwargs):
        if shared.cmd_opts.api_auth:
            return self.app.add_api_route(path, endpoint, dependencies=[Depends(self.auth)], **kwargs)
        return self.app.add_api_route(path, endpoint, **kwargs)

    def auth(self, credentials: HTTPBasicCredentials = Depends(HTTPBasic())):
        if credentials.username in self.credentials:
            if compare_digest(credentials.password, self.credentials[credentials.username]):
                return True

        raise HTTPException(status_code=401, detail="Incorrect username or password", headers={"WWW-Authenticate": "Basic"})

    def get_selectable_script(self, script_name, script_runner):
        if script_name is None or script_name == "":
            return None, None

        script_idx = script_name_to_index(script_name, script_runner.selectable_scripts)
        script = script_runner.selectable_scripts[script_idx]
        return script, script_idx
    
    def get_scripts_list(self):
        t2ilist = [str(title.lower()) for title in scripts.scripts_txt2img.titles]
        i2ilist = [str(title.lower()) for title in scripts.scripts_img2img.titles]

        return ScriptsList(txt2img = t2ilist, img2img = i2ilist)  

    def get_script(self, script_name, script_runner):
        if script_name is None or script_name == "":
            return None, None
        
        script_idx = script_name_to_index(script_name, script_runner.scripts)
        return script_runner.scripts[script_idx]

    def init_script_args(self, request, selectable_scripts, selectable_idx, script_runner):
        #find max idx from the scripts in runner and generate a none array to init script_args
        last_arg_index = 1
        for script in script_runner.scripts:
            if last_arg_index < script.args_to:
                last_arg_index = script.args_to
        # None everywhere except position 0 to initialize script args
        script_args = [None]*last_arg_index
        # position 0 in script_arg is the idx+1 of the selectable script that is going to be run when using scripts.scripts_*2img.run()
        if selectable_scripts:
            script_args[selectable_scripts.args_from:selectable_scripts.args_to] = request.script_args
            script_args[0] = selectable_idx + 1
        else:
            # when [0] = 0 no selectable script to run
            script_args[0] = 0

        # Now check for always on scripts
        if request.alwayson_scripts and (len(request.alwayson_scripts) > 0):
            for alwayson_script_name in request.alwayson_scripts.keys():
                alwayson_script = self.get_script(alwayson_script_name, script_runner)
                if alwayson_script == None:
                    raise HTTPException(status_code=422, detail=f"always on script {alwayson_script_name} not found")
                # Selectable script in always on script param check
                if alwayson_script.alwayson == False:
                    raise HTTPException(status_code=422, detail=f"Cannot have a selectable script in the always on scripts params")
                # always on script with no arg should always run so you don't really need to add them to the requests
                if "args" in request.alwayson_scripts[alwayson_script_name]:
                    script_args[alwayson_script.args_from:alwayson_script.args_to] = request.alwayson_scripts[alwayson_script_name]["args"]
        return script_args

    def text2imgapi(self, txt2imgreq: StableDiffusionTxt2ImgProcessingAPI):
        script_runner = scripts.scripts_txt2img
        if not script_runner.scripts:
            script_runner.initialize_scripts(False)
            ui.create_ui()
        selectable_scripts, selectable_script_idx = self.get_selectable_script(txt2imgreq.script_name, script_runner)

        populate = txt2imgreq.copy(update={  # Override __init__ params
            "sampler_name": validate_sampler_name(txt2imgreq.sampler_name or txt2imgreq.sampler_index),
            "do_not_save_samples": not txt2imgreq.save_images,
            "do_not_save_grid": not txt2imgreq.save_images,
        })
        if populate.sampler_name:
            populate.sampler_index = None  # prevent a warning later on

        args = vars(populate)
        args.pop('script_name', None)
        args.pop('script_args', None) # will refeed them to the pipeline directly after initializing them
        args.pop('alwayson_scripts', None)

        script_args = self.init_script_args(txt2imgreq, selectable_scripts, selectable_script_idx, script_runner)

        send_images = args.pop('send_images', True)
        args.pop('save_images', None)

        with self.queue_lock:
            p = StableDiffusionProcessingTxt2Img(sd_model=shared.sd_model, **args)
<<<<<<< HEAD
            p.scripts = script_runner

            shared.state.begin()
            if selectable_scripts != None:
                p.script_args = script_args
                p.outpath_grids = opts.outdir_txt2img_grids
                p.outpath_samples = opts.outdir_txt2img_samples
                processed = scripts.scripts_txt2img.run(p, *p.script_args) # Need to pass args as list here
=======
            p.outpath_grids = opts.outdir_txt2img_grids
            p.outpath_samples = opts.outdir_txt2img_samples

            shared.state.begin()
            if script is not None:
                p.script_args = [script_idx + 1] + [None] * (script.args_from - 1) + p.script_args
                processed = scripts.scripts_txt2img.run(p, *p.script_args)
>>>>>>> 94ffa9fc
            else:
                p.script_args = tuple(script_args) # Need to pass args as tuple here
                processed = process_images(p)
            shared.state.end()

        b64images = list(map(encode_pil_to_base64, processed.images)) if send_images else []

        return TextToImageResponse(images=b64images, parameters=vars(txt2imgreq), info=processed.js())

    def img2imgapi(self, img2imgreq: StableDiffusionImg2ImgProcessingAPI):
        init_images = img2imgreq.init_images
        if init_images is None:
            raise HTTPException(status_code=404, detail="Init image not found")

        mask = img2imgreq.mask
        if mask:
            mask = decode_base64_to_image(mask)

<<<<<<< HEAD
        script_runner = scripts.scripts_img2img
        if not script_runner.scripts:
            script_runner.initialize_scripts(True)
            ui.create_ui()
        selectable_scripts, selectable_script_idx = self.get_selectable_script(img2imgreq.script_name, script_runner)

        populate = img2imgreq.copy(update={ # Override __init__ params
=======
        populate = img2imgreq.copy(update={  # Override __init__ params
>>>>>>> 94ffa9fc
            "sampler_name": validate_sampler_name(img2imgreq.sampler_name or img2imgreq.sampler_index),
            "do_not_save_samples": not img2imgreq.save_images,
            "do_not_save_grid": not img2imgreq.save_images,
            "mask": mask,
        })
        if populate.sampler_name:
            populate.sampler_index = None  # prevent a warning later on

        args = vars(populate)
        args.pop('include_init_images', None)  # this is meant to be done by "exclude": True in model, but it's for a reason that I cannot determine.
        args.pop('script_name', None)
        args.pop('script_args', None)  # will refeed them to the pipeline directly after initializing them
        args.pop('alwayson_scripts', None)

        script_args = self.init_script_args(img2imgreq, selectable_scripts, selectable_script_idx, script_runner)

        send_images = args.pop('send_images', True)
        args.pop('save_images', None)

        with self.queue_lock:
            p = StableDiffusionProcessingImg2Img(sd_model=shared.sd_model, **args)
            p.init_images = [decode_base64_to_image(x) for x in init_images]
<<<<<<< HEAD
            p.scripts = script_runner

            shared.state.begin()
            if selectable_scripts != None:
                p.script_args = script_args
                p.outpath_grids = opts.outdir_img2img_grids
                p.outpath_samples = opts.outdir_img2img_samples
                processed = scripts.scripts_img2img.run(p, *p.script_args) # Need to pass args as list here
=======
            p.outpath_grids = opts.outdir_img2img_grids
            p.outpath_samples = opts.outdir_img2img_samples

            shared.state.begin()
            if script is not None:
                p.script_args = [script_idx + 1] + [None] * (script.args_from - 1) + p.script_args
                processed = scripts.scripts_img2img.run(p, *p.script_args)
>>>>>>> 94ffa9fc
            else:
                p.script_args = tuple(script_args) # Need to pass args as tuple here
                processed = process_images(p)
            shared.state.end()

        b64images = list(map(encode_pil_to_base64, processed.images)) if send_images else []

        if not img2imgreq.include_init_images:
            img2imgreq.init_images = None
            img2imgreq.mask = None

        return ImageToImageResponse(images=b64images, parameters=vars(img2imgreq), info=processed.js())

    def extras_single_image_api(self, req: ExtrasSingleImageRequest):
        reqDict = setUpscalers(req)

        reqDict['image'] = decode_base64_to_image(reqDict['image'])

        with self.queue_lock:
            result = postprocessing.run_extras(extras_mode=0, image_folder="", input_dir="", output_dir="", save_output=False, **reqDict)

        return ExtrasSingleImageResponse(image=encode_pil_to_base64(result[0][0]), html_info=result[1])

    def extras_batch_images_api(self, req: ExtrasBatchImagesRequest):
        reqDict = setUpscalers(req)

        def prepareFiles(file):
            file = decode_base64_to_file(file.data, file_path=file.name)
            file.orig_name = file.name
            return file

        reqDict['image_folder'] = list(map(prepareFiles, reqDict['imageList']))
        reqDict.pop('imageList')

        with self.queue_lock:
            result = postprocessing.run_extras(extras_mode=1, image="", input_dir="", output_dir="", save_output=False, **reqDict)

        return ExtrasBatchImagesResponse(images=list(map(encode_pil_to_base64, result[0])), html_info=result[1])

    def pnginfoapi(self, req: PNGInfoRequest):
        if(not req.image.strip()):
            return PNGInfoResponse(info="")

        image = decode_base64_to_image(req.image.strip())
        if image is None:
            return PNGInfoResponse(info="")

        geninfo, items = images.read_info_from_image(image)
        if geninfo is None:
            geninfo = ""

        items = {**{'parameters': geninfo}, **items}

        return PNGInfoResponse(info=geninfo, items=items)

    def progressapi(self, req: ProgressRequest = Depends()):
        # copy from check_progress_call of ui.py

        if shared.state.job_count == 0:
            return ProgressResponse(progress=0, eta_relative=0, state=shared.state.dict(), textinfo=shared.state.textinfo)

        # avoid dividing zero
        progress = 0.01

        if shared.state.job_count > 0:
            progress += shared.state.job_no / shared.state.job_count
        if shared.state.sampling_steps > 0:
            progress += 1 / shared.state.job_count * shared.state.sampling_step / shared.state.sampling_steps

        time_since_start = time.time() - shared.state.time_start
        eta = (time_since_start/progress)
        eta_relative = eta-time_since_start

        progress = min(progress, 1)

        shared.state.set_current_image()

        current_image = None
        if shared.state.current_image and not req.skip_current_image:
            current_image = encode_pil_to_base64(shared.state.current_image)

        return ProgressResponse(progress=progress, eta_relative=eta_relative, state=shared.state.dict(), current_image=current_image, textinfo=shared.state.textinfo)

    def interrogateapi(self, interrogatereq: InterrogateRequest):
        image_b64 = interrogatereq.image
        if image_b64 is None:
            raise HTTPException(status_code=404, detail="Image not found")

        img = decode_base64_to_image(image_b64)
        img = img.convert('RGB')

        # Override object param
        with self.queue_lock:
            if interrogatereq.model == "clip":
                processed = shared.interrogator.interrogate(img)
            elif interrogatereq.model == "deepdanbooru":
                processed = deepbooru.model.tag(img)
            else:
                raise HTTPException(status_code=404, detail="Model not found")

        return InterrogateResponse(caption=processed)

    def interruptapi(self):
        shared.state.interrupt()

        return {}

    def skip(self):
        shared.state.skip()

    def get_config(self):
        options = {}
        for key in shared.opts.data.keys():
            metadata = shared.opts.data_labels.get(key)
            if(metadata is not None):
                options.update({key: shared.opts.data.get(key, shared.opts.data_labels.get(key).default)})
            else:
                options.update({key: shared.opts.data.get(key, None)})

        return options

    def set_config(self, req: Dict[str, Any]):
        for k, v in req.items():
            shared.opts.set(k, v)

        shared.opts.save(shared.config_filename)
        return

    def get_cmd_flags(self):
        return vars(shared.cmd_opts)

    def get_samplers(self):
        return [{"name": sampler[0], "aliases":sampler[2], "options":sampler[3]} for sampler in sd_samplers.all_samplers]

    def get_upscalers(self):
        return [
            {
                "name": upscaler.name,
                "model_name": upscaler.scaler.model_name,
                "model_path": upscaler.data_path,
                "model_url": None,
                "scale": upscaler.scale,
            }
            for upscaler in shared.sd_upscalers
        ]

    def get_sd_models(self):
        return [{"title": x.title, "model_name": x.model_name, "hash": x.shorthash, "sha256": x.sha256, "filename": x.filename, "config": find_checkpoint_config_near_filename(x)} for x in checkpoints_list.values()]

    def get_hypernetworks(self):
        return [{"name": name, "path": shared.hypernetworks[name]} for name in shared.hypernetworks]

    def get_face_restorers(self):
        return [{"name":x.name(), "cmd_dir": getattr(x, "cmd_dir", None)} for x in shared.face_restorers]

    def get_realesrgan_models(self):
        return [{"name":x.name,"path":x.data_path, "scale":x.scale} for x in get_realesrgan_models(None)]

    def get_prompt_styles(self):
        styleList = []
        for k in shared.prompt_styles.styles:
            style = shared.prompt_styles.styles[k]
            styleList.append({"name":style[0], "prompt": style[1], "negative_prompt": style[2]})

        return styleList

    def get_embeddings(self):
        db = sd_hijack.model_hijack.embedding_db

        def convert_embedding(embedding):
            return {
                "step": embedding.step,
                "sd_checkpoint": embedding.sd_checkpoint,
                "sd_checkpoint_name": embedding.sd_checkpoint_name,
                "shape": embedding.shape,
                "vectors": embedding.vectors,
            }

        def convert_embeddings(embeddings):
            return {embedding.name: convert_embedding(embedding) for embedding in embeddings.values()}

        return {
            "loaded": convert_embeddings(db.word_embeddings),
            "skipped": convert_embeddings(db.skipped_embeddings),
        }

    def refresh_checkpoints(self):
        shared.refresh_checkpoints()

    def create_embedding(self, args: dict):
        try:
            shared.state.begin()
            filename = create_embedding(**args) # create empty embedding
            sd_hijack.model_hijack.embedding_db.load_textual_inversion_embeddings() # reload embeddings so new one can be immediately used
            shared.state.end()
            return CreateResponse(info = "create embedding filename: {filename}".format(filename = filename))
        except AssertionError as e:
            shared.state.end()
            return TrainResponse(info = "create embedding error: {error}".format(error = e))

    def create_hypernetwork(self, args: dict):
        try:
            shared.state.begin()
            filename = create_hypernetwork(**args) # create empty embedding
            shared.state.end()
            return CreateResponse(info = "create hypernetwork filename: {filename}".format(filename = filename))
        except AssertionError as e:
            shared.state.end()
            return TrainResponse(info = "create hypernetwork error: {error}".format(error = e))

    def preprocess(self, args: dict):
        try:
            shared.state.begin()
            preprocess(**args) # quick operation unless blip/booru interrogation is enabled
            shared.state.end()
            return PreprocessResponse(info = 'preprocess complete')
        except KeyError as e:
            shared.state.end()
            return PreprocessResponse(info = "preprocess error: invalid token: {error}".format(error = e))
        except AssertionError as e:
            shared.state.end()
            return PreprocessResponse(info = "preprocess error: {error}".format(error = e))
        except FileNotFoundError as e:
            shared.state.end()
            return PreprocessResponse(info = 'preprocess error: {error}'.format(error = e))

    def train_embedding(self, args: dict):
        try:
            shared.state.begin()
            apply_optimizations = shared.opts.training_xattention_optimizations
            error = None
            filename = ''
            if not apply_optimizations:
                sd_hijack.undo_optimizations()
            try:
                embedding, filename = train_embedding(**args) # can take a long time to complete
            except Exception as e:
                error = e
            finally:
                if not apply_optimizations:
                    sd_hijack.apply_optimizations()
                shared.state.end()
            return TrainResponse(info = "train embedding complete: filename: {filename} error: {error}".format(filename = filename, error = error))
        except AssertionError as msg:
            shared.state.end()
            return TrainResponse(info = "train embedding error: {msg}".format(msg = msg))

    def train_hypernetwork(self, args: dict):
        try:
            shared.state.begin()
            shared.loaded_hypernetworks = []
            apply_optimizations = shared.opts.training_xattention_optimizations
            error = None
            filename = ''
            if not apply_optimizations:
                sd_hijack.undo_optimizations()
            try:
                hypernetwork, filename = train_hypernetwork(**args)
            except Exception as e:
                error = e
            finally:
                shared.sd_model.cond_stage_model.to(devices.device)
                shared.sd_model.first_stage_model.to(devices.device)
                if not apply_optimizations:
                    sd_hijack.apply_optimizations()
                shared.state.end()
            return TrainResponse(info="train embedding complete: filename: {filename} error: {error}".format(filename=filename, error=error))
        except AssertionError as msg:
            shared.state.end()
            return TrainResponse(info="train embedding error: {error}".format(error=error))

    def get_memory(self):
        try:
            import os, psutil
            process = psutil.Process(os.getpid())
            res = process.memory_info() # only rss is cross-platform guaranteed so we dont rely on other values
            ram_total = 100 * res.rss / process.memory_percent() # and total memory is calculated as actual value is not cross-platform safe
            ram = { 'free': ram_total - res.rss, 'used': res.rss, 'total': ram_total }
        except Exception as err:
            ram = { 'error': f'{err}' }
        try:
            import torch
            if torch.cuda.is_available():
                s = torch.cuda.mem_get_info()
                system = { 'free': s[0], 'used': s[1] - s[0], 'total': s[1] }
                s = dict(torch.cuda.memory_stats(shared.device))
                allocated = { 'current': s['allocated_bytes.all.current'], 'peak': s['allocated_bytes.all.peak'] }
                reserved = { 'current': s['reserved_bytes.all.current'], 'peak': s['reserved_bytes.all.peak'] }
                active = { 'current': s['active_bytes.all.current'], 'peak': s['active_bytes.all.peak'] }
                inactive = { 'current': s['inactive_split_bytes.all.current'], 'peak': s['inactive_split_bytes.all.peak'] }
                warnings = { 'retries': s['num_alloc_retries'], 'oom': s['num_ooms'] }
                cuda = {
                    'system': system,
                    'active': active,
                    'allocated': allocated,
                    'reserved': reserved,
                    'inactive': inactive,
                    'events': warnings,
                }
            else:
                cuda = { 'error': 'unavailable' }
        except Exception as err:
            cuda = { 'error': f'{err}' }
        return MemoryResponse(ram = ram, cuda = cuda)

    def launch(self, server_name, port):
        self.app.include_router(self.router)
        uvicorn.run(self.app, host=server_name, port=port)<|MERGE_RESOLUTION|>--- conflicted
+++ resolved
@@ -242,24 +242,14 @@
 
         with self.queue_lock:
             p = StableDiffusionProcessingTxt2Img(sd_model=shared.sd_model, **args)
-<<<<<<< HEAD
             p.scripts = script_runner
+            p.outpath_grids = opts.outdir_txt2img_grids
+            p.outpath_samples = opts.outdir_txt2img_samples
 
             shared.state.begin()
             if selectable_scripts != None:
                 p.script_args = script_args
-                p.outpath_grids = opts.outdir_txt2img_grids
-                p.outpath_samples = opts.outdir_txt2img_samples
                 processed = scripts.scripts_txt2img.run(p, *p.script_args) # Need to pass args as list here
-=======
-            p.outpath_grids = opts.outdir_txt2img_grids
-            p.outpath_samples = opts.outdir_txt2img_samples
-
-            shared.state.begin()
-            if script is not None:
-                p.script_args = [script_idx + 1] + [None] * (script.args_from - 1) + p.script_args
-                processed = scripts.scripts_txt2img.run(p, *p.script_args)
->>>>>>> 94ffa9fc
             else:
                 p.script_args = tuple(script_args) # Need to pass args as tuple here
                 processed = process_images(p)
@@ -278,7 +268,6 @@
         if mask:
             mask = decode_base64_to_image(mask)
 
-<<<<<<< HEAD
         script_runner = scripts.scripts_img2img
         if not script_runner.scripts:
             script_runner.initialize_scripts(True)
@@ -286,9 +275,6 @@
         selectable_scripts, selectable_script_idx = self.get_selectable_script(img2imgreq.script_name, script_runner)
 
         populate = img2imgreq.copy(update={ # Override __init__ params
-=======
-        populate = img2imgreq.copy(update={  # Override __init__ params
->>>>>>> 94ffa9fc
             "sampler_name": validate_sampler_name(img2imgreq.sampler_name or img2imgreq.sampler_index),
             "do_not_save_samples": not img2imgreq.save_images,
             "do_not_save_grid": not img2imgreq.save_images,
@@ -311,24 +297,14 @@
         with self.queue_lock:
             p = StableDiffusionProcessingImg2Img(sd_model=shared.sd_model, **args)
             p.init_images = [decode_base64_to_image(x) for x in init_images]
-<<<<<<< HEAD
             p.scripts = script_runner
+            p.outpath_grids = opts.outdir_img2img_grids
+            p.outpath_samples = opts.outdir_img2img_samples
 
             shared.state.begin()
             if selectable_scripts != None:
                 p.script_args = script_args
-                p.outpath_grids = opts.outdir_img2img_grids
-                p.outpath_samples = opts.outdir_img2img_samples
                 processed = scripts.scripts_img2img.run(p, *p.script_args) # Need to pass args as list here
-=======
-            p.outpath_grids = opts.outdir_img2img_grids
-            p.outpath_samples = opts.outdir_img2img_samples
-
-            shared.state.begin()
-            if script is not None:
-                p.script_args = [script_idx + 1] + [None] * (script.args_from - 1) + p.script_args
-                processed = scripts.scripts_img2img.run(p, *p.script_args)
->>>>>>> 94ffa9fc
             else:
                 p.script_args = tuple(script_args) # Need to pass args as tuple here
                 processed = process_images(p)
