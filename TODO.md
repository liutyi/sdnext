--- conflicted
+++ resolved
@@ -5,27 +5,14 @@
 ## Candidates for next release
 
 - defork
-<<<<<<< HEAD
-- stable cascade: <https://github.com/vladmandic/automatic/wiki/Stable-Cascade>
-- ipadapter masking: <https://github.com/huggingface/diffusers/pull/6847>
-- init latents: variations, tiling, img2img
-=======
 - stable diffusion 3.0
 - ipadapter masking: <https://github.com/huggingface/diffusers/pull/6847>
->>>>>>> 43457945
 - x-adapter: <https://github.com/showlab/X-Adapter>
 - async lowvram: <https://github.com/AUTOMATIC1111/stable-diffusion-webui/pull/14855>
-<<<<<<< HEAD
-- remove builtin: controlnet
-- remove builtin: image-browser
-- remove training: ti
-- remove training: hypernetwork
-=======
 - init latents: variations, tiling, img2img
 - diffusers public callbacks  
 - remove builtin: controlnet
 - remove builtin: image-browser
->>>>>>> 43457945
 
 ## Control missing features
 
